package irmago

import (
	"encoding/base64"
	"encoding/json"
	"fmt"
	"math/big"
	"strings"

	"github.com/go-errors/errors"
)

// Status encodes the status of an IRMA session (e.g., connected).
type Status string

// Version encodes the IRMA protocol version of an IRMA session.
type Version string

// Action encodes the session type of an IRMA session (e.g., disclosing).
type Action string

// ErrorType are session errors.
type ErrorType string

// SessionError is a protocol error.
type SessionError struct {
	Err error
	ErrorType
	*ApiError
	Info   string
	Status int
}

// ApiError is an error message returned by the API server on errors.
type ApiError struct {
	Status      int    `json:"status"`
	ErrorName   string `json:"error"`
	Description string `json:"description"`
	Message     string `json:"message"`
	Stacktrace  string `json:"stacktrace"`
}

// Qr contains the data of an IRMA session QR (as generated by irma_js),
// suitable for NewSession().
type Qr struct {
	// Server with which to perform the session
	URL string `json:"u"`
	// Session type (disclosing, signing, issuing)
	Type               Action `json:"irmaqr"`
	ProtocolVersion    string `json:"v"`
	ProtocolMaxVersion string `json:"vmax"`
}

// A SessionInfo is the first message in the IRMA protocol (i.e., GET on the server URL),
// containing the session request info.
type SessionInfo struct {
	Jwt     string                   `json:"jwt"`
	Nonce   *big.Int                 `json:"nonce"`
	Context *big.Int                 `json:"context"`
	Keys    map[IssuerIdentifier]int `json:"keys"`
}

// Statuses
const (
	StatusConnected     = Status("connected")
	StatusCommunicating = Status("communicating")
)

// Actions
const (
	ActionSchemeManager = Action("schememanager")
	ActionDisclosing    = Action("disclosing")
	ActionSigning       = Action("signing")
	ActionIssuing       = Action("issuing")
	ActionUnknown       = Action("unknown")
)

// Protocol errors
const (
	// Protocol version not supported
	ErrorProtocolVersionNotSupported = ErrorType("protocolVersionNotSupported")
	// Error in HTTP communication
	ErrorTransport = ErrorType("transport")
	// Invalid client JWT in first IRMA message
	ErrorInvalidJWT = ErrorType("invalidJwt")
	// Unkown session type (not disclosing, signing, or issuing)
	ErrorUnknownAction = ErrorType("unknownAction")
	// Crypto error during calculation of our response (second IRMA message)
	ErrorCrypto = ErrorType("crypto")
	// Server rejected our response (second IRMA message)
	ErrorRejected = ErrorType("rejected")
	// (De)serializing of a message failed
	ErrorSerialization = ErrorType("serialization")
	// Error in keyshare protocol
	ErrorKeyshare = ErrorType("keyshare")
	// Keyshare server has blocked us
	ErrorKeyshareBlocked = ErrorType("keyshareBlocked")
	// API server error
	ErrorApi = ErrorType("api")
	// Server returned unexpected or malformed response
	ErrorServerResponse = ErrorType("serverResponse")
<<<<<<< HEAD
	// Credential type not present in our ConfigurationStore
	ErrorUnknownCredentialType = ErrorType("unknownCredentialType")
=======
	// Error during downloading of credential type, issuer, or public keys
	ErrorConfigurationStoreDownload = ErrorType("configurationStoreDownload")
>>>>>>> 33848ed3
)

func (e *SessionError) Error() string {
	if e.Err != nil {
		return fmt.Sprintf("%s: %s", string(e.ErrorType), e.Err.Error())
	}
	return string(e.ErrorType)
}

func jwtDecode(jwt string, body interface{}) (string, error) {
	jwtparts := strings.Split(jwt, ".")
	if jwtparts == nil || len(jwtparts) < 2 {
		return "", errors.New("Not a JWT")
	}
	headerbytes, err := base64.RawStdEncoding.DecodeString(jwtparts[0])
	if err != nil {
		return "", err
	}
	var header struct {
		Issuer string `json:"iss"`
	}
	err = json.Unmarshal([]byte(headerbytes), &header)
	if err != nil {
		return "", err
	}

	bodybytes, err := base64.RawStdEncoding.DecodeString(jwtparts[1])
	if err != nil {
		return "", err
	}
	return header.Issuer, json.Unmarshal(bodybytes, body)
}

func parseRequestorJwt(action Action, jwt string) (RequestorJwt, string, error) {
	var retval RequestorJwt
	switch action {
	case ActionDisclosing:
		retval = &ServiceProviderJwt{}
	case ActionSigning:
		retval = &SignatureRequestorJwt{}
	case ActionIssuing:
		retval = &IdentityProviderJwt{}
	default:
		return nil, "", errors.New("Invalid session type")
	}
	server, err := jwtDecode(jwt, retval)
	if err != nil {
		return nil, "", err
	}
	return retval, server, nil
}<|MERGE_RESOLUTION|>--- conflicted
+++ resolved
@@ -99,13 +99,10 @@
 	ErrorApi = ErrorType("api")
 	// Server returned unexpected or malformed response
 	ErrorServerResponse = ErrorType("serverResponse")
-<<<<<<< HEAD
 	// Credential type not present in our ConfigurationStore
 	ErrorUnknownCredentialType = ErrorType("unknownCredentialType")
-=======
 	// Error during downloading of credential type, issuer, or public keys
 	ErrorConfigurationStoreDownload = ErrorType("configurationStoreDownload")
->>>>>>> 33848ed3
 )
 
 func (e *SessionError) Error() string {
