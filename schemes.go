package irma

import (
	"bytes"
	"crypto/ecdsa"
	"crypto/sha256"
	"encoding/hex"
	"encoding/json"
	"fmt"
	"io/ioutil"
	"os"
	"path/filepath"
	"reflect"
	"regexp"
	"sort"
	"strconv"
	"strings"
	"time"

	"github.com/privacybydesign/gabi/signed"
	"github.com/privacybydesign/irmago/internal/common"
	"github.com/sirupsen/logrus"

	"github.com/go-errors/errors"
)

var DefaultSchemes = [2]SchemePointer{
	{
		URL: "https://privacybydesign.foundation/schememanager/irma-demo",
		Publickey: []byte(`-----BEGIN PUBLIC KEY-----
MFkwEwYHKoZIzj0CAQYIKoZIzj0DAQcDQgAEHVnmAY+kGkFZn7XXozdI4HY8GOjm
54ngh4chTfn6WsTCf2w5rprfIqML61z2VTE4k8yJ0Z1QbyW6cdaao8obTQ==
-----END PUBLIC KEY-----`),
	},
	{
		URL: "https://privacybydesign.foundation/schememanager/pbdf",
		Publickey: []byte(`-----BEGIN PUBLIC KEY-----
MFkwEwYHKoZIzj0CAQYIKoZIzj0DAQcDQgAELzHV5ipBimWpuZIDaQQd+KmNpNop
dpBeCqpDwf+Grrw9ReODb6nwlsPJ/c/gqLnc+Y3sKOAJ2bFGI+jHBSsglg==
-----END PUBLIC KEY-----`),
	},
}

type (
	// SchemePointer points to a remote IRMA scheme, containing information to download the scheme,
	// including its (pinned) public key.
	SchemePointer struct {
		URL       string // URL to download scheme from
		Type      SchemeType
		Publickey []byte // Public key of scheme against which to verify files after they have been downloaded
	}

	Scheme interface {
		id() string
		idx() SchemeManagerIndex
		setIdx(idx SchemeManagerIndex)
		url() string
		timestamp() Timestamp
		setTimestamp(t Timestamp)
		setStatus(status SchemeManagerStatus)
		path() string
		setPath(path string)
		parseContents(conf *Configuration) error
		validate(conf *Configuration) (error, SchemeManagerStatus)
		update() error
		handleUpdateFile(conf *Configuration, path, filename string, bts []byte, transport *HTTPTransport, _ *IrmaIdentifierSet) error
		delete(conf *Configuration) error
		add(conf *Configuration)
		addError(conf *Configuration, err error)
		deleteError(conf *Configuration, err error)
		present(id string, conf *Configuration) bool
		typ() SchemeType
		purge(conf *Configuration)
	}

	// SchemeFileHash encodes the SHA256 hash of an authenticated
	// file under a scheme within the configuration folder.
	SchemeFileHash []byte

	// SchemeManagerIndex is a (signed) list of files under a scheme
	// along with their SHA266 hash
	SchemeManagerIndex map[string]SchemeFileHash

	SchemeManagerStatus string

	SchemeManagerError struct {
		Scheme string
		Status SchemeManagerStatus
		Err    error
	}

	SchemeType string
)

type DependencyChain []CredentialTypeIdentifier

const (
	SchemeManagerStatusValid               = SchemeManagerStatus("Valid")
	SchemeManagerStatusUnprocessed         = SchemeManagerStatus("Unprocessed")
	SchemeManagerStatusInvalidIndex        = SchemeManagerStatus("InvalidIndex")
	SchemeManagerStatusInvalidSignature    = SchemeManagerStatus("InvalidSignature")
	SchemeManagerStatusParsingError        = SchemeManagerStatus("ParsingError")
	SchemeManagerStatusContentParsingError = SchemeManagerStatus("ContentParsingError")

	SchemeTypeIssuer    = SchemeType("issuer")
	SchemeTypeRequestor = SchemeType("requestor")

	maxDepComplexity = 25
)

func (conf *Configuration) DownloadDefaultSchemes() error {
	Logger.Info("downloading default schemes (may take a while)")
	for _, s := range DefaultSchemes {
		Logger.WithFields(logrus.Fields{"url": s.URL}).Debugf("Downloading scheme")
		if err := conf.installScheme(s.URL, s.Publickey, ""); err != nil {
			return err
		}
	}
	Logger.Info("Finished downloading schemes")
	return nil
}

// InstallSchemeManager downloads and adds the specified scheme to this Configuration,
// provided its signature is valid against the specified key.
func (conf *Configuration) InstallScheme(url string, publickey []byte) error {
	if len(publickey) == 0 {
		return errors.New("no public key specified")
	}
	return conf.installScheme(url, publickey, "")
}

// DangerousTOFUInstallScheme downloads and adds the specified scheme to this Configuration,
// downloading and trusting its public key from the scheme's remote URL.
func (conf *Configuration) DangerousTOFUInstallScheme(url string) error {
	return conf.installScheme(url, nil, "")
}

func (conf *Configuration) AutoUpdateSchemes(interval uint) {
	Logger.Infof("Updating schemes every %d minutes", interval)
	update := func() {
		if err := conf.UpdateSchemes(); err != nil {
			Logger.Error("Scheme autoupdater failed: ")
			if e, ok := err.(*errors.Error); ok {
				Logger.Error(e.ErrorStack())
			} else {
				Logger.Errorf("%s %s", reflect.TypeOf(err).String(), err.Error())
			}
		}
	}
	conf.Scheduler.Every(uint64(interval)).Minutes().Do(update)
	// Run first update after a small delay
	go func() {
		<-time.NewTimer(200 * time.Millisecond).C
		update()
	}()
}

func (conf *Configuration) UpdateSchemes() error {
	for _, scheme := range conf.SchemeManagers {
		if err := conf.UpdateScheme(scheme, nil); err != nil {
			return err
		}
	}
	for _, scheme := range conf.RequestorSchemes {
		if err := conf.UpdateScheme(scheme, nil); err != nil {
			return err
		}
	}
	return nil
}

// UpdateScheme syncs the stored version within the irma_configuration directory
// with the remote version at the scheme's URL, downloading and storing
// new and modified files, according to the index files of both versions.
// It stores the identifiers of new or updated entities in the second parameter.
func (conf *Configuration) UpdateScheme(scheme Scheme, downloaded *IrmaIdentifierSet) error {
	if conf.readOnly {
		return errors.New("cannot update a read-only configuration")
	}
	if scheme == nil {
		return errors.Errorf("Cannot update unknown scheme")
	}

	var (
		typ        = string(scheme.typ())
		id         = scheme.id()
		schemepath = scheme.path()
	)
	Logger.WithFields(logrus.Fields{"scheme": id, "type": typ}).Info("checking for updates")
	shouldUpdate, _, index, err := conf.checkRemoteScheme(scheme)
	if err != nil {
		return err
	}
	if !shouldUpdate {
		return nil
	}

	// As long as we can write to the scheme directory, we guarantee that either
	// - updating succeeded, and the updated scheme on disk has been verified and parsed
	//   without error into the corrent conf instance.
	// - if any error occurs, then neither the scheme on disk nor its data in the current
	//   conf instance is touched.
	// We do this by creating a temporary copy on disk of the scheme, which we then update,
	// verify, and parse into another *Configuration instance. Only after all possible errors have
	// occured do we modify the scheme on disk and in memory.

	// copy the scheme on disk to a new temporary directory
	dir, newschemepath, err := conf.tempSchemeCopy(scheme)
	if err != nil {
		return err
	}
	defer func() {
		_ = os.RemoveAll(dir)
	}()

	// iterate over the index and download new and changed files into the temp dir
	if err = conf.updateSchemeFiles(scheme, index, newschemepath, downloaded); err != nil {
		return err
	}

	// verify the updated scheme in the temp dir
	var newconf *Configuration
	if newconf, err = NewConfiguration(dir, ConfigurationOptions{}); err != nil {
		return err
	}
	if scheme, err = newconf.ParseSchemeFolder(newschemepath); err != nil {
		return err
	}
	if err = scheme.update(); err != nil {
		return err
	}

	// replace old scheme on disk with the new one from the temp dir
	if err = conf.updateSchemeDir(scheme, schemepath, newschemepath); err != nil {
		return err
	}

	scheme.purge(conf)
	conf.join(newconf)
	return nil
}

func (conf *Configuration) ParseSchemeFolder(dir string) (scheme Scheme, serr error) {
	var (
		status SchemeManagerStatus
		err    error
		id     string
	)
	scheme, status, err = conf.parseSchemeDescription(dir)
	if scheme != nil {
		id = scheme.id()
	}
	if err != nil {
		serr = &SchemeManagerError{Scheme: id, Status: status, Err: err}
		return
	}

	// From this point, we keep the scheme in our map even if it has an error. The user must check that
	// scheme.Status == SchemeManagerStatusValid, aka "Valid" before using any scheme for
	// anything, and handle accordingly.
	scheme.add(conf)
	defer func() {
		if serr != nil {
			scheme.setStatus(serr.(*SchemeManagerError).Status)
		}
		scheme.addError(conf, serr)
	}()

	// validate scheme contents
	if err, status := scheme.validate(conf); err != nil {
		serr = &SchemeManagerError{Scheme: id, Status: status, Err: err}
		return
	}
	err = scheme.parseContents(conf)
	if err != nil {
		serr = &SchemeManagerError{Scheme: id, Err: err, Status: SchemeManagerStatusContentParsingError}
		return
	}
	scheme.setStatus(SchemeManagerStatusValid)
	return
}

// Unexported scheme helpers that work for all scheme types (issuer or requestor) follow.
// These deal with what schemes have in common: verifying the signature; authenticating
// contained files against the (signed) index; and downloading, (re)installing
// and updating them against the remote.
// The code that deals with the scheme contents, of which the structure differs per scheme type,
// is found further below as helpers on the scheme structs. This includes modifying the
// various maps on Configuration instances.

func (conf *Configuration) updateSchemeFiles(
	scheme Scheme, index SchemeManagerIndex, newschemepath string, downloaded *IrmaIdentifierSet,
) error {
	var (
		transport = NewHTTPTransport(scheme.url(), true)
		oldIndex  = scheme.idx()
		id        = scheme.id()
	)
	for path, newHash := range index {
		pathStripped := path[len(id)+1:] // strip scheme name
		fullpath := filepath.Join(newschemepath, pathStripped)
		oldHash, known := oldIndex[path]
		var have bool
		have, err := common.PathExists(fullpath)
		if err != nil {
			return err
		}
		if known && have && oldHash.Equal(newHash) {
			continue // nothing to do, we already have this file
		}
		// Ensure that the folder in which to write the file exists
		if err = os.MkdirAll(filepath.Dir(fullpath), 0700); err != nil {
			return err
		}
		// Download the new file, store it in our scheme
		var bts []byte
		if bts, err = downloadSignedFile(transport, newschemepath, pathStripped, newHash); err != nil {
			return err
		}
		// handle file contents per scheme type
		if err = scheme.handleUpdateFile(conf, newschemepath, pathStripped, bts, transport, downloaded); err != nil {
			return err
		}
	}
	return nil
}

func (conf *Configuration) parseSchemeDescription(dir string) (Scheme, SchemeManagerStatus, error) {
	filename, err := common.SchemeFilename(dir)
	if err != nil {
		return nil, SchemeManagerStatusParsingError, err
	}

	index, err, _ := conf.parseIndex(dir)
	if err != nil {
		return nil, SchemeManagerStatusParsingError, err
	}
	bts, found, err := conf.readSignedFile(index, dir, filename)
	if !found {
		return nil, SchemeManagerStatusParsingError, errors.New("scheme file not found in index")
	}
	if err != nil {
		return nil, SchemeManagerStatusParsingError, err
	}

	_, typ, err := common.SchemeInfo(filename, bts)
	if err != nil {
		return nil, SchemeManagerStatusParsingError, err
	}

	scheme := newScheme(SchemeType(typ))
	scheme.setIdx(index)
	scheme.setPath(dir)

	// read scheme description
	var exists bool
	exists, err = conf.parseSchemeFile(scheme, filename, scheme)
	if err != nil || !exists {
		return scheme, SchemeManagerStatusParsingError, err
	}
	if index.Scheme() != scheme.id() {
		return scheme, SchemeManagerStatusParsingError, errors.Errorf("cannot use index of scheme %s for scheme %s", index.Scheme(), scheme.id())
	}

	var ts *Timestamp
	ts, exists, err = readTimestamp(filepath.Join(dir, "timestamp"))
	if err != nil || !exists {
		return scheme, SchemeManagerStatusParsingError, errors.WrapPrefix(err, "Could not read scheme manager timestamp", 0)
	}
	scheme.setTimestamp(*ts)

	return scheme, SchemeManagerStatusValid, nil
}

func (conf *Configuration) parseSchemeFile(
	scheme Scheme, path string, description interface{},
) (bool, error) {
	abs := filepath.Join(scheme.path(), path)
	if _, err := os.Stat(abs); err != nil {
		return false, nil
	}

	bts, found, err := conf.readSignedFile(scheme.idx(), scheme.path(), path)
	if !found {
		return false, errors.Errorf("File %s (%s) not present in scheme index", path, abs)
	}
	if err != nil {
		return true, err
	}

	return true, common.Unmarshal(filepath.Base(path), bts, description)
}

func (conf *Configuration) reinstallScheme(scheme Scheme) (err error) {
	if conf.readOnly {
		return errors.New("cannot install scheme into a read-only configuration")
	}
	defer func() {
		scheme.deleteError(conf, err)
	}()

	// first try remote
	if err = conf.reinstallSchemeFromRemote(scheme); err == nil {
		return nil
	}
	// didn't work, try from assets
	err = conf.reinstallSchemeFromAssets(scheme)
	return
}

func (conf *Configuration) reinstallSchemeFromAssets(scheme Scheme) error {
	if err := scheme.delete(conf); err != nil {
		return err
	}
	if _, err := conf.copyFromAssets(filepath.Base(scheme.path())); err != nil {
		return err
	}
	_, err := conf.ParseSchemeFolder(scheme.path())
	return err
}

func (conf *Configuration) reinstallSchemeFromRemote(scheme Scheme) error {
	if conf.readOnly {
		return errors.New("cannot install scheme into a read-only configuration")
	}
	pkbts, err := ioutil.ReadFile(filepath.Join(scheme.path(), "pk.pem"))
	if err != nil {
		return err
	}
	if err = scheme.delete(conf); err != nil {
		return err
	}
	return conf.installScheme(scheme.url(), pkbts, scheme.path())
}

// newSchemeDir returns the name of a newly created directory into which a scheme can be installed:
// the parameter dir if specified, otherwise the first of the following that does not already exist:
// $scheme, $scheme-0, $scheme-1, ...
func (conf *Configuration) newSchemeDir(id, dir string) (string, error) {
	dirGiven := dir != ""
	if !dirGiven {
		dir = id
	}

	path := filepath.Join(conf.Path, dir)
	exists, err := common.PathExists(path)
	if err != nil {
		return "", err
	}
	if !exists {
		return path, common.EnsureDirectoryExists(path)
	}
	if dirGiven {
		return "", errors.New("cannot install scheme: specified directory not empty")
	}
	for i := 0; ; i++ {
		path = filepath.Join(conf.Path, dir+"-"+strconv.Itoa(i))
		exists, err := common.PathExists(dir)
		if err != nil {
			return "", err
		}
		if !exists {
			return path, common.EnsureDirectoryExists(path)
		}
	}
}

func (conf *Configuration) installScheme(url string, publickey []byte, dir string) error {
	if conf.readOnly {
		return errors.New("cannot install scheme into a read-only configuration")
	}

	scheme, err := downloadScheme(url)
	if err != nil {
		return err
	}
	id := scheme.id()
	if scheme.present(id, conf) {
		return errors.New("cannot install an already existing scheme")
	}

	path, err := conf.newSchemeDir(id, dir)
	if err != nil {
		return err
	}
	scheme.setPath(path)

	if publickey != nil {
		if err := common.SaveFile(filepath.Join(path, "pk.pem"), publickey); err != nil {
			return err
		}
	} else {
		if _, err := downloadFile(NewHTTPTransport(url, true), path, "pk.pem"); err != nil {
			return err
		}
	}

	if scheme.id() != id {
		return errors.Errorf("scheme has id %s but expected %s", scheme.id(), id)
	}
	scheme.add(conf)
	return conf.UpdateScheme(scheme, nil)
}

func (conf *Configuration) checkRemoteScheme(scheme Scheme) (bool, *Timestamp, SchemeManagerIndex, error) {
	timestamp, indexbts, sigbts, index, err := conf.checkRemoteTimestamp(scheme)
	if err != nil {
		return false, nil, nil, err
	}
	id := scheme.id()
	typ := string(scheme.typ())
	timestampdiff := int64(timestamp.Sub(scheme.timestamp()))
	if timestampdiff == 0 {
		Logger.WithFields(logrus.Fields{"scheme": id, "type": typ}).Info("scheme is up-to-date, not updating")
		return false, nil, index, nil
	} else if timestampdiff < 0 {
		Logger.WithFields(logrus.Fields{"scheme": id, "type": typ}).Info("local scheme is newer than remote, not updating")
		return false, nil, index, nil
	}
	// timestampdiff > 0
	Logger.WithFields(logrus.Fields{"scheme": id, "type": typ}).Info("scheme is outdated, updating")

	// save the index and its signature against which we authenticated the timestamp
	// for future use: as they are themselves not in the index, the loop below doesn't touch them
	if err = conf.writeIndex(scheme.path(), indexbts, sigbts); err != nil {
		return false, nil, nil, err
	}

	return true, timestamp, index, nil
}

func (conf *Configuration) checkRemoteTimestamp(scheme Scheme) (
	*Timestamp, []byte, []byte, SchemeManagerIndex, error,
) {
	t := NewHTTPTransport(scheme.url(), true)
	indexbts, err := t.GetBytes("index")
	if err != nil {
		return nil, nil, nil, nil, err
	}
	sig, err := t.GetBytes("index.sig")
	if err != nil {
		return nil, nil, nil, nil, err
	}
	timestampbts, err := t.GetBytes("timestamp")
	if err != nil {
		return nil, nil, nil, nil, err
	}
	pk, err := conf.schemePublicKey(scheme.path())
	if err != nil {
		return nil, nil, nil, nil, err
	}

	// Verify signature and the timestamp hash in the index
	if err = signed.Verify(pk, indexbts, sig); err != nil {
		return nil, nil, nil, nil, err
	}
	index := SchemeManagerIndex(make(map[string]SchemeFileHash))
	if err = index.FromString(string(indexbts)); err != nil {
		return nil, nil, nil, nil, err
	}
	sha := sha256.Sum256(timestampbts)
	if !bytes.Equal(index[scheme.id()+"/timestamp"], sha[:]) {
		return nil, nil, nil, nil, errors.Errorf("signature over timestamp is not valid")
	}

	timestamp, err := parseTimestamp(timestampbts)
	if err != nil {
		return nil, nil, nil, nil, err
	}

	return timestamp, indexbts, sig, index, nil
}

func (conf *Configuration) writeIndex(dest string, indexbts, sigbts []byte) error {
	if err := common.EnsureDirectoryExists(dest); err != nil {
		return err
	}
	if err := common.SaveFile(filepath.Join(dest, "index"), indexbts); err != nil {
		return err
	}
	return common.SaveFile(filepath.Join(dest, "index.sig"), sigbts)
}

func (conf *Configuration) isUpToDate(subdir string) (bool, error) {
	if conf.assets == "" || conf.readOnly {
		return true, nil
	}
	newTime, exists, err := readTimestamp(filepath.Join(conf.assets, subdir, "timestamp"))
	if err != nil || !exists {
		return true, errors.WrapPrefix(err, "Could not read asset timestamp of scheme "+subdir, 0)
	}
	// The storage version of the manager does not need to have a timestamp. If it does not, it is outdated.
	oldTime, exists, err := readTimestamp(filepath.Join(conf.Path, subdir, "timestamp"))
	if err != nil {
		return true, err
	}
	return exists && !newTime.After(*oldTime), nil
}

func (conf *Configuration) copyFromAssets(subdir string) (bool, error) {
	if conf.assets == "" || conf.readOnly {
		return false, nil
	}
	// Remove old version; we want an exact copy of the assets version
	// not a merge of the assets version and the storage version
	if err := os.RemoveAll(filepath.Join(conf.Path, subdir)); err != nil {
		return false, err
	}
	return true, common.CopyDirectory(
		filepath.Join(conf.assets, subdir),
		filepath.Join(conf.Path, subdir),
	)
}

// verifySignature verifies the signature on the scheme index file
// (which contains the SHA256 hashes of all files under this scheme,
// which are used for verifying file authenticity).
func (conf *Configuration) verifySignature(dir string) (err error) {
	defer func() {
		if r := recover(); r != nil {
			if e, ok := r.(error); ok {
				err = errors.Errorf("Scheme manager index signature failed to verify: %s", e.Error())
			} else {
				err = errors.New("Scheme manager index signature failed to verify")
			}
		}
	}()

	if err := common.AssertPathExists(filepath.Join(dir, "index"), filepath.Join(dir, "index.sig"), filepath.Join(dir, "pk.pem")); err != nil {
		return errors.New("Missing scheme manager index file, signature, or public key")
	}

	// Read and hash index file
	indexbts, err := ioutil.ReadFile(filepath.Join(dir, "index"))
	if err != nil {
		return err
	}

	// Read and parse scheme public key
	pk, err := conf.schemePublicKey(dir)
	if err != nil {
		return err
	}

	// Read and parse signature
	sig, err := ioutil.ReadFile(filepath.Join(dir, "index.sig"))
	if err != nil {
		return err
	}

	return signed.Verify(pk, indexbts, sig)
}

func (conf *Configuration) schemePublicKey(dir string) (*ecdsa.PublicKey, error) {
	pkbts, err := ioutil.ReadFile(filepath.Join(dir, "pk.pem"))
	if err != nil {
		return nil, err
	}
	return signed.UnmarshalPemPublicKey(pkbts)
}

// readSignedFile reads the file at the specified path
// and verifies its authenticity by checking that the file hash
// is present in the (signed) scheme index file.
func (conf *Configuration) readSignedFile(index SchemeManagerIndex, base string, path string) ([]byte, bool, error) {
	signedHash, ok := index[index.Scheme()+"/"+filepath.ToSlash(path)]
	if !ok {
		return nil, false, nil
	}

	bts, err := conf.readHashedFile(filepath.Join(base, path), signedHash)
	return bts, true, err
}

func (conf *Configuration) readHashedFile(path string, hash SchemeFileHash) ([]byte, error) {
	bts, err := ioutil.ReadFile(path)
	if err != nil {
		return nil, err
	}
	computedHash := sha256.Sum256(bts)

	if !bytes.Equal(computedHash[:], hash) {
		return nil, errors.Errorf("Hash of %s does not match scheme manager index", path)
	}
	return bts, nil
}

// parseIndex parses the index file of the specified manager.
func (conf *Configuration) parseIndex(dir string) (SchemeManagerIndex, error, SchemeManagerStatus) {
	if err := conf.verifySignature(dir); err != nil {
		return nil, err, SchemeManagerStatusInvalidSignature
	}
	path := filepath.Join(dir, "index")
	if err := common.AssertPathExists(path); err != nil {
		return nil, fmt.Errorf("missing scheme manager index file; tried %s", path), SchemeManagerStatusInvalidIndex
	}
	indexbts, err := ioutil.ReadFile(path)
	if err != nil {
		return nil, err, SchemeManagerStatusInvalidIndex
	}
	index := SchemeManagerIndex(make(map[string]SchemeFileHash))
	if err = index.FromString(string(indexbts)); err != nil {
		return nil, err, SchemeManagerStatusInvalidIndex
	}
	if err = conf.checkUnsignedFiles(dir, index); err != nil {
		return nil, err, SchemeManagerStatusContentParsingError
	}
	return index, nil, SchemeManagerStatusValid
}

func (conf *Configuration) checkUnsignedFiles(dir string, index SchemeManagerIndex) error {
	return common.WalkDir(dir, func(path string, info os.FileInfo) error {
		relpath, err := filepath.Rel(dir, path)
		if err != nil {
			return err
		}
		schemepath := filepath.Join(index.Scheme(), relpath)
		for _, ex := range sigExceptions {
			if ex.MatchString(filepath.ToSlash(schemepath)) {
				return nil
			}
		}

		if info.IsDir() {
			if !dirInScheme(index, schemepath) {
				conf.Warnings = append(conf.Warnings, "Ignored dir: "+schemepath)
			}
		} else {
			if _, ok := index[schemepath]; !ok {
				conf.Warnings = append(conf.Warnings, "Ignored file: "+schemepath)
			}
		}

		return nil
	})
}

func downloadSignedFile(
	transport *HTTPTransport, base, path string, hash SchemeFileHash,
) ([]byte, error) {
	b, err := transport.GetBytes(path)
	if err != nil {
		return nil, err
	}
	sha := sha256.Sum256(b)
	if hash != nil && !bytes.Equal(hash, sha[:]) {
		return nil, errors.Errorf("Signature over new file %s is not valid", path)
	}
	dest := filepath.Join(base, filepath.FromSlash(path))
	if err = common.EnsureDirectoryExists(filepath.Dir(dest)); err != nil {
		return nil, err
	}
	return b, common.SaveFile(dest, b)
}

func downloadFile(transport *HTTPTransport, base, path string) ([]byte, error) {
	return downloadSignedFile(transport, base, path, nil)
}

func dirInScheme(index SchemeManagerIndex, dir string) bool {
	for indexpath := range index {
		if strings.HasPrefix(indexpath, dir) {
			return true
		}
	}
	return false
}

func downloadScheme(url string) (Scheme, error) {
	if url[len(url)-1] == '/' {
		url = url[:len(url)-1]
	}

	var filenames = common.SchemeFilenames
	for _, filename := range common.SchemeFilenames {
		if strings.HasSuffix(url, "/"+filename) {
			filenames = []string{filename}
		}
	}

	var scheme Scheme
	for _, filename := range filenames {
		u := url
		if strings.HasSuffix(url, "/"+filename) {
			u = url[:len(url)-1-len(filename)]
		}
		b, err := NewHTTPTransport(u, true).GetBytes(filename)
		if err != nil {
			if err.(*SessionError).RemoteStatus == 404 {
				continue
			}
			return nil, err
		}

		_, typ, err := common.SchemeInfo(filename, b)
		if err != nil {
			return nil, err
		}
		scheme = newScheme(SchemeType(typ))
		return scheme, common.Unmarshal(filename, b, scheme)
	}

	return nil, errors.New("no scheme description file found")
}

func (conf *Configuration) tempSchemeCopy(scheme Scheme) (string, string, error) {
	dir, err := ioutil.TempDir(filepath.Dir(scheme.path()), "tempscheme")
	if err != nil {
		return "", "", err
	}
	newschemepath := filepath.Join(dir, scheme.id())
	if err = common.EnsureDirectoryExists(newschemepath); err != nil {
		return "", "", err
	}
	if err = common.CopyDirectory(scheme.path(), newschemepath); err != nil {
		return "", "", err
	}
	return dir, newschemepath, nil
}

// Move oldscheme to a temp dir in the same directory als oldscheme;
// move newscheme to the location of oldscheme; and delete oldscheme.
// If the first move works then the second one should too, so this will either entirely succeed
// or leave the old scheme untouched.
func (conf *Configuration) updateSchemeDir(scheme Scheme, oldscheme, newscheme string) error {
	// Create a directory in the same directory as oldscheme,
	// this is to make sure os.Rename does not fail with an "invalid cross-device link" error.
	tmp, err := ioutil.TempDir(filepath.Dir(oldscheme), "oldscheme")
	if err != nil {
		return err
	}
	defer func() {
		_ = os.RemoveAll(tmp)
	}()
	if err = os.Rename(oldscheme, filepath.Join(tmp, scheme.id())); err != nil {
		return err
	}
	if err = os.Rename(newscheme, oldscheme); err != nil {
		return err
	}
	scheme.setPath(oldscheme)
	return nil
}

var (
	// These files never occur in a scheme's index
	sigExceptions = []*regexp.Regexp{
		regexp.MustCompile(`/.git(/.*)?`),
		regexp.MustCompile(`^.*?/pk\.pem$`),
		regexp.MustCompile(`^.*?/sk\.pem$`),
		regexp.MustCompile(`^.*?/index`),
		regexp.MustCompile(`^.*?/index\.sig`),
		regexp.MustCompile(`^.*?/AUTHORS$`),
		regexp.MustCompile(`^.*?/LICENSE$`),
		regexp.MustCompile(`^.*?/README\.md$`),
		regexp.MustCompile(`^.*?/.*?/PrivateKeys$`),
		regexp.MustCompile(`^.*?/.*?/PrivateKeys/\d+.xml$`),
		regexp.MustCompile(`^.*?/assets/?\w*(\.png)?$`),
		regexp.MustCompile(`\.DS_Store$`),
	}

	issPattern  = regexp.MustCompile("^([^/]+)/description\\.xml")
	credPattern = regexp.MustCompile("([^/]+)/Issues/([^/]+)/description\\.xml")
	keyPattern  = regexp.MustCompile("([^/]+)/PublicKeys/(\\d+)\\.xml")
)

func newScheme(typ SchemeType) Scheme {
	switch typ {
	case SchemeTypeIssuer:
		return &SchemeManager{Status: SchemeManagerStatusUnprocessed}
	case SchemeTypeRequestor:
		return &RequestorScheme{Status: SchemeManagerStatusUnprocessed}
	default:
		panic("newScheme() does not support scheme type " + typ)
	}
}

// Identifier returns the identifier of the specified scheme.
func (scheme *SchemeManager) Identifier() SchemeManagerIdentifier {
	return NewSchemeManagerIdentifier(scheme.ID)
}

// Distributed indicates if this scheme uses a keyshare server.
func (scheme *SchemeManager) Distributed() bool {
	return len(scheme.KeyshareServer) > 0
}

func (scheme *SchemeManager) id() string { return scheme.ID }

func (scheme *SchemeManager) idx() SchemeManagerIndex { return scheme.index }

func (scheme *SchemeManager) setIdx(idx SchemeManagerIndex) { scheme.index = idx }

func (scheme *SchemeManager) url() string { return scheme.URL }

func (scheme *SchemeManager) timestamp() Timestamp { return scheme.Timestamp }

func (scheme *SchemeManager) setTimestamp(t Timestamp) { scheme.Timestamp = t }

func (scheme *SchemeManager) setStatus(s SchemeManagerStatus) { scheme.Status = s }

func (scheme *SchemeManager) path() string { return scheme.storagepath }

func (scheme *SchemeManager) setPath(path string) { scheme.storagepath = path }

func (scheme *SchemeManager) parseContents(conf *Configuration) error {
	err := common.IterateSubfolders(scheme.path(), func(dir string, _ os.FileInfo) error {
		issuer := &Issuer{}

		exists, err := conf.parseSchemeFile(scheme, filepath.Join(filepath.Base(dir), "description.xml"), issuer)
		if err != nil {
			return err
		}
		if !exists {
			return nil
		}
		if issuer.XMLVersion < 4 {
			return errors.New("Unsupported issuer description")
		}

		if err = conf.validateIssuer(scheme, issuer, dir); err != nil {
			return err
		}

		conf.Issuers[issuer.Identifier()] = issuer
		return scheme.parseCredentialsFolder(conf, issuer, filepath.Join(dir, "Issues"))
	})

	if err != nil {
		return err
	}

	// validate that there are no circular dependencies
	for _, credType := range conf.CredentialTypes {
		if credType.SchemeManagerID == scheme.ID {
			if err := credType.validateDependencies(conf, []CredentialTypeIdentifier{}, credType.Identifier()); err != nil {
				return err
			}
		}
	}

	return nil
}

var (
	errCircDep = errors.Errorf("No valid dependency branch could be built. There might be a circular dependency.")
)

func (ct CredentialType) validateDependencies(conf *Configuration, validatedDeps DependencyChain, toBeChecked CredentialTypeIdentifier) error {
	if len(validatedDeps) >= maxDepComplexity {
		return errors.New("dependency tree too complex: " + validatedDeps.String())
	}
	for _, discon := range conf.CredentialTypes[ct.Identifier()].Dependencies {
		disconSatisfied := false
		for _, con := range discon {
			conSatisfied := true

			for _, item := range con {
				if conf.CredentialTypes[item].SchemeManagerID != ct.SchemeManagerID {
					return errors.Errorf("credential type %s in scheme %s has dependency outside the scheme: %s",
						ct.Identifier().String(), ct.SchemeManagerID, conf.CredentialTypes[item].Identifier().String())
				}

				// all items need to be valid for middle to be valid
				if toBeChecked == item {
					conSatisfied = false
					break
				}

				if conf.CredentialTypes[item].Dependencies != nil {
					if e := conf.CredentialTypes[item].validateDependencies(conf, append(validatedDeps, item), toBeChecked); e != nil {
						if e == errCircDep {
							conSatisfied = false
							break
						} else {
							return e
						}
					}
				}
			}
			if conSatisfied {
				disconSatisfied = true
			}
		}

		if !disconSatisfied {
			return errCircDep
		}
	}

	return nil
}

func (d DependencyChain) contains(item CredentialTypeIdentifier) bool {
	for _, dep := range d {
		if dep == item {
			return true
		}
	}
	return false
}

func (d DependencyChain) String() string {
	deps := make([]string, len(d))
	for i := 0; i < len(d); i++ {
		deps[i] = d[i].String()
	}
	return strings.Join(deps, ", ")
}

func (scheme *SchemeManager) validate(conf *Configuration) (error, SchemeManagerStatus) {
	if scheme.XMLVersion < 7 {
		return errors.New("Unsupported scheme manager description"), SchemeManagerStatusParsingError
	}
	if scheme.KeyshareServer != "" {
		if err := common.AssertPathExists(filepath.Join(scheme.path(), "kss-0.pem")); err != nil {
			return errors.Errorf("Scheme %s has keyshare URL but no keyshare public key kss-0.pem", scheme.ID), SchemeManagerStatusParsingError
		}
	}
	conf.validateTranslations(fmt.Sprintf("Scheme %s", scheme.ID), scheme)

	// Verify that all other files are validly signed
	if err := scheme.verifyFiles(conf); err != nil {
		return err, SchemeManagerStatusInvalidSignature
	}

	return nil, SchemeManagerStatusValid
}

func (scheme *SchemeManager) update() error {
	return scheme.downloadDemoPrivateKeys()
}

func (scheme *SchemeManager) handleUpdateFile(conf *Configuration, _, filename string, _ []byte, _ *HTTPTransport, downloaded *IrmaIdentifierSet) error {
	// See if the file is a credential type or issuer, and add it to the downloaded set if so
	if downloaded == nil {
		return nil
	}
	var matches []string
	matches = issPattern.FindStringSubmatch(filepath.ToSlash(filename))
	if len(matches) == 2 {
		issid := NewIssuerIdentifier(fmt.Sprintf("%s.%s", scheme.id(), matches[1]))
		downloaded.Issuers[issid] = struct{}{}
	}
	matches = credPattern.FindStringSubmatch(filepath.ToSlash(filename))
	if len(matches) == 3 {
		credid := NewCredentialTypeIdentifier(fmt.Sprintf("%s.%s.%s", scheme.id(), matches[1], matches[2]))
		downloaded.CredentialTypes[credid] = struct{}{}
	}
	matches = keyPattern.FindStringSubmatch(filepath.ToSlash(filename))
	if len(matches) == 3 {
		issid := NewIssuerIdentifier(fmt.Sprintf("%s.%s", scheme.id(), matches[1]))
		counter, err := strconv.ParseUint(matches[2], 10, 32)
		if err != nil {
			return err
		}
		downloaded.PublicKeys[issid] = append(downloaded.PublicKeys[issid], uint(counter))
	}
	return nil
}

func (scheme *SchemeManager) delete(conf *Configuration) error {
	if conf.readOnly {
		return errors.New("cannot delete scheme from a read-only configuration")
	}

	id := scheme.Identifier()
	delete(conf.SchemeManagers, id)
	delete(conf.DisabledSchemeManagers, id)
	name := id.String()
	for iss := range conf.Issuers {
		if iss.Root() == name {
			delete(conf.Issuers, iss)
		}
	}
	for iss := range conf.publicKeys {
		if iss.Root() == name {
			delete(conf.publicKeys, iss)
		}
	}
	for cred := range conf.CredentialTypes {
		if cred.Root() == name {
			delete(conf.CredentialTypes, cred)
		}
	}

	return os.RemoveAll(scheme.path())
}

func (scheme *SchemeManager) add(conf *Configuration) {
	scheme.purge(conf)
	conf.SchemeManagers[scheme.Identifier()] = scheme
}

func (scheme *SchemeManager) addError(conf *Configuration, err error) {
	if err == nil {
		return
	}
	switch serr := err.(type) {
	case *SchemeManagerError:
		conf.DisabledSchemeManagers[scheme.Identifier()] = serr
	default:
		conf.DisabledSchemeManagers[scheme.Identifier()] = &SchemeManagerError{
			Scheme: scheme.id(),
			Status: SchemeManagerStatusParsingError,
			Err:    err,
		}
	}
}

func (scheme *SchemeManager) deleteError(conf *Configuration, err error) {
	if err != nil {
		return
	}
	delete(conf.DisabledSchemeManagers, scheme.Identifier())
}

func (scheme *SchemeManager) present(id string, conf *Configuration) bool {
	return conf.SchemeManagers[NewSchemeManagerIdentifier(id)] != nil
}

func (_ *SchemeManager) typ() SchemeType { return SchemeTypeIssuer }

func (scheme *SchemeManager) purge(conf *Configuration) {
	id := scheme.Identifier()
	delete(conf.SchemeManagers, id)
	delete(conf.DisabledSchemeManagers, id)
	delete(conf.kssPublicKeys, id)
	for issuerid, issuer := range conf.Issuers {
		if issuer.SchemeManagerIdentifier() == id {
			delete(conf.Issuers, issuerid)
			delete(conf.publicKeys, issuerid)
		}
	}
	for credid, cred := range conf.CredentialTypes {
		if cred.SchemeManagerIdentifier() == id {
			delete(conf.CredentialTypes, credid)
		}
	}
	for attrid, attr := range conf.AttributeTypes {
		if attr.SchemeManagerID == id.String() {
			delete(conf.AttributeTypes, attrid)
		}
	}
	for hash, credid := range conf.reverseHashes {
		if credid.Root() == id.String() {
			delete(conf.reverseHashes, hash)
		}
	}
}

func (scheme *SchemeManager) verifyFiles(conf *Configuration) error {
	for file := range scheme.index {
		file = file[len(scheme.id())+1:] // strip scheme name
		exists, err := common.PathExists(filepath.Join(scheme.path(), file))
		if err != nil {
			return err
		}
		if !exists {
			continue
		}
		// Don't care about the actual bytes
		if _, _, err = conf.readSignedFile(scheme.index, scheme.path(), file); err != nil {
			return err
		}
	}

	return nil
}

// parse $schememanager/$issuer/Issues/*/description.xml
func (scheme *SchemeManager) parseCredentialsFolder(conf *Configuration, issuer *Issuer, path string) error {
	var foundcred bool
	err := common.IterateSubfolders(path, func(dir string, _ os.FileInfo) error {
		cred := &CredentialType{}
		rel, err := filepath.Rel(scheme.path(), filepath.Join(dir, "description.xml"))
		if err != nil {
			return err
		}
		exists, err := conf.parseSchemeFile(scheme, rel, cred)
		if err != nil {
			return err
		}
		if !exists {
			return nil
		}
		if err = conf.validateCredentialType(scheme, issuer, cred, dir); err != nil {
			return err
		}
		foundcred = true
		if cred.RevocationUpdateCount == 0 {
			cred.RevocationUpdateCount = RevocationParameters.DefaultUpdateEventCount
		}
		if cred.RevocationUpdateSpeed == 0 {
			cred.RevocationUpdateSpeed = RevocationParameters.ClientDefaultUpdateSpeed
		}
		for i, url := range cred.RevocationServers {
			if url[len(url)-1] == '/' {
				cred.RevocationServers[i] = url[:len(url)-1]
			}
		}
		credid := cred.Identifier()
		conf.CredentialTypes[credid] = cred
		conf.addReverseHash(credid)
		for index, attr := range cred.AttributeTypes {
			attr.Index = index
			attr.SchemeManagerID = cred.SchemeManagerID
			attr.IssuerID = cred.IssuerID
			attr.CredentialTypeID = cred.ID
			conf.AttributeTypes[attr.GetAttributeTypeIdentifier()] = attr
		}
		return nil
	})
	if !foundcred {
		conf.Warnings = append(conf.Warnings, fmt.Sprintf("Issuer %s has no credential types", issuer.Identifier().String()))
	}
	return err
}

// downloadDemoPrivateKeys attempts to download the scheme and issuer private keys, if the scheme is
// a demo scheme and if they are not already present in the scheme, without failing if any of them
// is not available.
func (scheme *SchemeManager) downloadDemoPrivateKeys() error {
	if !scheme.Demo {
		return nil
	}

	Logger.WithField("scheme", scheme.ID).Debugf("Attempting downloading of private keys")
	transport := NewHTTPTransport(scheme.URL, true)

	_, err := downloadFile(transport, scheme.path(), "sk.pem")
	if err != nil { // If downloading of any of the private key fails just log it, and then continue
		Logger.WithField("scheme", scheme.ID).Warnf("Downloading scheme private key failed")
	}

	pkpath := filepath.Join(scheme.path(), "*", "PublicKeys", "*")
	files, err := filepath.Glob(pkpath)
	if err != nil {
		return err
	}

	// For each public key, attempt to download a corresponding private key
	for _, file := range files {
		i := strings.LastIndex(pkpath, "PublicKeys")
		skpath := filepath.FromSlash(file[:i] + strings.Replace(file[i:], "PublicKeys", "PrivateKeys", 1))
		parts := strings.Split(skpath, string(filepath.Separator))
		exists, err := common.PathExists(skpath)
		if exists || err != nil {
			continue
		}
		remote := strings.Join(parts[len(parts)-3:], "/")
		if _, err = downloadFile(transport, scheme.path(), remote); err != nil {
			Logger.WithFields(logrus.Fields{"scheme": scheme.ID, "path": skpath}).
				Warnf("Downloading issuer private key failed: %s", err)
		}
	}

	return nil
}

func (scheme *RequestorScheme) id() string { return scheme.ID.String() }

func (scheme *RequestorScheme) idx() SchemeManagerIndex { return scheme.index }

func (scheme *RequestorScheme) setIdx(idx SchemeManagerIndex) { scheme.index = idx }

func (scheme *RequestorScheme) url() string { return scheme.URL }

func (scheme *RequestorScheme) timestamp() Timestamp { return scheme.Timestamp }

func (scheme *RequestorScheme) setTimestamp(t Timestamp) { scheme.Timestamp = t }

func (scheme *RequestorScheme) setStatus(s SchemeManagerStatus) { scheme.Status = s }

func (scheme *RequestorScheme) path() string { return scheme.storagepath }

func (scheme *RequestorScheme) setPath(path string) { scheme.storagepath = path }

func (scheme *RequestorScheme) parseContents(conf *Configuration) error {
	for _, requestor := range scheme.requestors {
		if logoPath := requestor.logoPath(scheme); logoPath != "" {
			requestor.LogoPath = &logoPath
		}
		for _, hostname := range requestor.Hostnames {
			if _, ok := conf.Requestors[hostname]; ok {
				return errors.Errorf("Double occurence of hostname %s", hostname)
			}
			conf.Requestors[hostname] = requestor
		}
		for id, wizard := range requestor.Wizards {
			if _, ok := conf.IssueWizards[id]; ok {
				return errors.Errorf("Double occurence of issue wizard %s", id)
			}
			conf.IssueWizards[id] = wizard
		}
	}
	return nil
}

func (scheme *RequestorScheme) validate(conf *Configuration) (error, SchemeManagerStatus) {
	// Verify all files in index, reading the RequestorChunks
	var (
		requestors []*RequestorInfo
		err        error
		exists     bool
	)
	for file := range scheme.index {
		filename := filepath.Base(file)
		if filename == "description.json" || filename == "timestamp" {
			continue
		}
		var currentChunk RequestorChunk
		exists, err = conf.parseSchemeFile(scheme, file[len(scheme.id())+1:], &currentChunk)
		if !exists {
			return errors.Errorf("file %s of requestor scheme %s in index but not found on disk", file, scheme.ID), SchemeManagerStatusParsingError
		}
		if err != nil {
			return err, SchemeManagerStatusParsingError
		}
		for _, v := range currentChunk {
			if v.Scheme != scheme.ID {
				return errors.Errorf("Requestor %s has incorrect scheme %s", v.Name, v.Scheme), SchemeManagerStatusParsingError

			}
		}
		requestors = append(requestors, currentChunk...)
	}

	// Verify all requestors
	for _, requestor := range requestors {
		if scheme.Demo && len(requestor.Hostnames) > 0 {
			return errors.New("Demo requestor scheme has hostnames: only allowed for non-demo schemes"), SchemeManagerStatusParsingError
		}
		if requestor.ID.RequestorSchemeIdentifier() != scheme.ID {
			return errors.Errorf("requestor scheme %s has incorrect ID", requestor.ID), SchemeManagerStatusParsingError
		}
<<<<<<< HEAD
		if requestor.Logo != nil {
			if err, status := scheme.checkLogo(conf, *requestor.Logo); err != nil {
				return err, status
			}
		}
		for id, wizard := range requestor.Wizards {
			if id != wizard.ID || id.RequestorIdentifier() != requestor.ID {
				return errors.Errorf("issue wizard %s has incorrect ID", id), SchemeManagerStatusParsingError
			}
			if err = wizard.Validate(conf); err != nil {
				return errors.Errorf("issue wizard %s: %w", id, err), SchemeManagerStatusParsingError
			}
			if wizard.Logo != nil {
				if err, status := scheme.checkLogo(conf, *wizard.Logo); err != nil {
					return err, status
				}
				path := filepath.Join(scheme.path(), "assets", *wizard.Logo+".png")
				wizard.LogoPath = &path
			}
=======
		if _, err = conf.readHashedFile(requestor.logoPath(scheme), hash); err != nil {
			return err, SchemeManagerStatusInvalidSignature
>>>>>>> 76a15116
		}
	}
	scheme.requestors = requestors

	return nil, SchemeManagerStatusValid
}

func (scheme *RequestorScheme) checkLogo(conf *Configuration, logo string) (error, SchemeManagerStatus) {
	var hash []byte
	hash, err := hex.DecodeString(logo)
	if err != nil {
		return err, SchemeManagerStatusParsingError
	}
	if _, err = conf.readHashedFile(filepath.Join(scheme.path(), "assets", logo+".png"), hash); err != nil {
		return err, SchemeManagerStatusInvalidSignature
	}
	return nil, ""
}

func (scheme *RequestorScheme) update() error {
	return nil
}

func (scheme *RequestorScheme) handleUpdateFile(conf *Configuration, path, filename string, bts []byte, transport *HTTPTransport, downloaded *IrmaIdentifierSet) error {
	// Download logos if needed

	if filepath.Base(filename) == "description.json" || filepath.Base(filename) == "timestamp" {
		return nil
	}
	var (
		data RequestorChunk
		err  error
	)
	if err = json.Unmarshal(bts, &data); err != nil {
		return err
	}
	for _, requestor := range data {
		if requestor.Logo == nil {
			continue
		}
		var ok bool
		filename := *requestor.Logo + ".png"
		ok, err = common.PathExists(filepath.Join(path, "assets", filename))
		if err != nil {
			return err
		}
		if ok {
			continue
		}
		var hash []byte
		hash, err = hex.DecodeString(*requestor.Logo)
		if err != nil {
			return err
		}
		if _, err = downloadSignedFile(transport, path, filepath.Join("assets", filename), hash); err != nil {
			return err
		}
	}
	if downloaded != nil {
		downloaded.RequestorSchemes[scheme.ID] = struct{}{}
	}
	return nil
}

func (scheme *RequestorScheme) delete(conf *Configuration) error {
	if conf.readOnly {
		return errors.New("cannot delete scheme from a read-only configuration")
	}
	scheme.purge(conf)

	return os.RemoveAll(scheme.path())
}

func (scheme *RequestorScheme) add(conf *Configuration) {
	scheme.purge(conf)
	conf.RequestorSchemes[scheme.ID] = scheme
}

func (scheme *RequestorScheme) addError(conf *Configuration, err error) {
	if err == nil {
		return
	}
	switch serr := err.(type) {
	case *SchemeManagerError:
		conf.DisabledRequestorSchemes[scheme.ID] = serr
	default:
		conf.DisabledRequestorSchemes[scheme.ID] = &SchemeManagerError{
			Scheme: scheme.id(),
			Status: SchemeManagerStatusParsingError,
			Err:    err,
		}
	}

}

func (scheme *RequestorScheme) deleteError(conf *Configuration, err error) {
	if err != nil {
		return
	}
	delete(conf.DisabledRequestorSchemes, scheme.ID)
}

func (scheme *RequestorScheme) present(id string, conf *Configuration) bool {
	return conf.RequestorSchemes[NewRequestorSchemeIdentifier(id)] != nil
}

func (_ *RequestorScheme) typ() SchemeType { return SchemeTypeRequestor }

// purge removes a requestor scheme and its requestors from the configuration
func (scheme *RequestorScheme) purge(conf *Configuration) {
	for k, v := range conf.Requestors {
		if v.Scheme == scheme.ID {
			delete(conf.Requestors, k)
		}
	}
	delete(conf.RequestorSchemes, scheme.ID)
	delete(conf.DisabledRequestorSchemes, scheme.ID)
}

func (i SchemeManagerIndex) String() string {
	var paths []string
	var b bytes.Buffer

	for path := range i {
		paths = append(paths, path)
	}
	sort.Strings(paths)

	for _, path := range paths {
		b.WriteString(hex.EncodeToString(i[path]))
		b.WriteString(" ")
		b.WriteString(path)
		b.WriteString("\n")
	}

	return b.String()
}

// FromString populates this index by parsing the specified string.
func (i SchemeManagerIndex) FromString(s string) error {
	for j, line := range strings.Split(s, "\n") {
		if len(line) == 0 {
			continue
		}
		parts := strings.Split(line, " ")
		if len(parts) != 2 {
			return errors.Errorf("Scheme manager index line %d has incorrect amount of parts", j)
		}
		hash, err := hex.DecodeString(parts[0])
		if err != nil {
			return err
		}
		i[parts[1]] = hash
	}

	return nil
}

func (i SchemeManagerIndex) Scheme() string {
	for p := range i {
		return p[0:strings.Index(p, "/")]
	}
	return ""
}

func (hash SchemeFileHash) String() string {
	return hex.EncodeToString(hash)
}

func (hash SchemeFileHash) Equal(other SchemeFileHash) bool {
	return bytes.Equal(hash, other)
}

func (sme SchemeManagerError) Error() string {
	return fmt.Sprintf("Error parsing scheme manager %s: %s", sme.Scheme, sme.Err.Error())
}<|MERGE_RESOLUTION|>--- conflicted
+++ resolved
@@ -1334,7 +1334,6 @@
 		if requestor.ID.RequestorSchemeIdentifier() != scheme.ID {
 			return errors.Errorf("requestor scheme %s has incorrect ID", requestor.ID), SchemeManagerStatusParsingError
 		}
-<<<<<<< HEAD
 		if requestor.Logo != nil {
 			if err, status := scheme.checkLogo(conf, *requestor.Logo); err != nil {
 				return err, status
@@ -1354,10 +1353,6 @@
 				path := filepath.Join(scheme.path(), "assets", *wizard.Logo+".png")
 				wizard.LogoPath = &path
 			}
-=======
-		if _, err = conf.readHashedFile(requestor.logoPath(scheme), hash); err != nil {
-			return err, SchemeManagerStatusInvalidSignature
->>>>>>> 76a15116
 		}
 	}
 	scheme.requestors = requestors
