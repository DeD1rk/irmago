--- conflicted
+++ resolved
@@ -30,21 +30,12 @@
 // Session helpers
 
 func (session *session) markAlive() {
-<<<<<<< HEAD
 	session.LastActive = time.Now()
-	session.conf.Logger.WithFields(logrus.Fields{"session": session.Token}).Debugf("Session marked active, expiry delayed")
-}
-
-func (session *session) setStatus(status server.Status) {
-	session.conf.Logger.WithFields(logrus.Fields{"session": session.Token, "prevStatus": session.PrevStatus, "status": status}).
-=======
-	session.lastActive = time.Now()
-	session.conf.Logger.WithFields(logrus.Fields{"session": session.requestorToken}).Debugf("Session marked active, expiry delayed")
+	session.conf.Logger.WithFields(logrus.Fields{"session": session.RequestorToken}).Debugf("Session marked active, expiry delayed")
 }
 
 func (session *session) setStatus(status irma.ServerStatus) {
 	session.conf.Logger.WithFields(logrus.Fields{"session": session.requestorToken, "prevStatus": session.prevStatus, "status": status}).
->>>>>>> 0c153a97
 		Info("Session status updated")
 	session.Status = status
 	session.Result.Status = status
@@ -52,18 +43,7 @@
 	session.toBeUpdated = true
 }
 
-<<<<<<< HEAD
 func (session *session) updateSSE() {
-	if session.sse == nil {
-		return
-	}
-	session.sse.SendMessage("session/"+session.ClientToken,
-		sse.SimpleMessage(fmt.Sprintf(`"%s"`, session.Status)),
-	)
-	session.sse.SendMessage("session/"+session.Token,
-		sse.SimpleMessage(fmt.Sprintf(`"%s"`, session.Status)),
-=======
-func (session *session) onUpdate() {
 	// Send status update to all listener channels
 	for _, statusChan := range session.statusChannels {
 		statusChan <- session.status
@@ -82,7 +62,6 @@
 	)
 	session.sse.SendMessage("session/"+string(session.requestorToken),
 		sse.SimpleMessage(fmt.Sprintf(`"%s"`, session.status)),
->>>>>>> 0c153a97
 	)
 	session.sse.SendMessage("frontendsession/"+string(session.clientToken),
 		sse.SimpleMessage(string(frontendstatus)),
@@ -118,14 +97,9 @@
 
 func (session *session) fail(err server.Error, message string) *irma.RemoteError {
 	rerr := server.RemoteError(err, message)
-<<<<<<< HEAD
-	session.setStatus(server.StatusCancelled)
-	session.Result = &server.SessionResult{Err: rerr, Token: session.Token, Status: server.StatusCancelled, Type: session.Action}
+	session.setStatus(irma.ServerStatusCancelled)
+	session.result = &server.SessionResult{Err: rerr, Token: session.requestorToken, Status: irma.ServerStatusCancelled, Type: session.Action}
 	_ = session.sessions.update(session) // silently fail in order not to overwrite original error
-=======
-	session.setStatus(irma.ServerStatusCancelled)
-	session.result = &server.SessionResult{Err: rerr, Token: session.requestorToken, Status: irma.ServerStatusCancelled, Type: session.action}
->>>>>>> 0c153a97
 	return rerr
 }
 
@@ -164,22 +138,13 @@
 // - the body is not empty
 // - last time was not more than 10 seconds ago (retryablehttp client gives up before this)
 // - the session status is what it is expected to be when receiving the request for a second time.
-<<<<<<< HEAD
-func (session *session) checkCache(message []byte) (int, []byte) {
-	if len(session.ResponseCache.Response) == 0 ||
-		session.ResponseCache.SessionStatus != session.Status ||
+func (session *session) checkCache(endpoint string, message []byte) (int, []byte) {
+	if session.ResponseCache.endpoint != endpoint ||
+		len(session.ResponseCache.response) == 0 ||
+		session.ResponseCache.sessionStatus != session.Status ||
 		session.LastActive.Before(time.Now().Add(-retryTimeLimit)) ||
-		sha256.Sum256(session.ResponseCache.Message) != sha256.Sum256(message) {
+		sha256.Sum256(session.ResponseCache.message) != sha256.Sum256(message) {
 		session.ResponseCache = responseCache{}
-=======
-func (session *session) checkCache(endpoint string, message []byte) (int, []byte) {
-	if session.responseCache.endpoint != endpoint ||
-		len(session.responseCache.response) == 0 ||
-		session.responseCache.sessionStatus != session.status ||
-		session.lastActive.Before(time.Now().Add(-retryTimeLimit)) ||
-		sha256.Sum256(session.responseCache.message) != sha256.Sum256(message) {
-		session.responseCache = responseCache{}
->>>>>>> 0c153a97
 		return 0, nil
 	}
 	return session.ResponseCache.Status, session.ResponseCache.Response
@@ -535,37 +500,24 @@
 		ww.Tee(buf)
 		next.ServeHTTP(ww, r)
 
-<<<<<<< HEAD
 		session.ResponseCache = responseCache{
+			endpoint:      r.URL.Path,
 			Message:       message,
 			Response:      buf.Bytes(),
 			Status:        ww.Status(),
 			SessionStatus: session.Status,
-=======
-		session.responseCache = responseCache{
-			endpoint:      r.URL.Path,
-			message:       message,
-			response:      buf.Bytes(),
-			status:        ww.Status(),
-			sessionStatus: session.status,
->>>>>>> 0c153a97
 		}
 	})
 }
 
 func (s *Server) sessionMiddleware(next http.Handler) http.Handler {
 	return http.HandlerFunc(func(w http.ResponseWriter, r *http.Request) {
-<<<<<<< HEAD
-		token := chi.URLParam(r, "token")
+		token := irma.ClientToken(chi.URLParam(r, "clientToken"))
 		session, err := s.sessions.clientGet(token)
 		if err != nil {
 			server.WriteError(w, server.ErrorInternal, "")
 			return
 		}
-=======
-		token := irma.ClientToken(chi.URLParam(r, "clientToken"))
-		session := s.sessions.clientGet(token)
->>>>>>> 0c153a97
 		if session == nil {
 			server.WriteError(w, server.ErrorSessionUnknown, "")
 			return
