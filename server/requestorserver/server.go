// Package requestorserver is a server allowing IRMA verifiers, issuers or attribute-based signature
// applications (the requestor) to perform IRMA sessions with irmaclient instances (i.e. the IRMA
// app). It exposes a RESTful protocol with which the requestor can start and manage the session as
// well as HTTP endpoints for the irmaclient.
package requestorserver

import (
	"context"
	"crypto/tls"
	"crypto/x509"
	"encoding/json"
	"encoding/pem"
	"fmt"
	"io/ioutil"
	"log"
	"net/http"
	"time"

	"github.com/dgrijalva/jwt-go"
	"github.com/go-chi/chi"
	"github.com/go-chi/chi/middleware"
	"github.com/go-chi/cors"
	"github.com/go-errors/errors"
	"github.com/privacybydesign/irmago"
	"github.com/privacybydesign/irmago/server"
	"github.com/privacybydesign/irmago/server/irmaserver"
	"github.com/sirupsen/logrus"
)

// Server is a requestor server instance.
type Server struct {
	conf     *Configuration
	irmaserv *irmaserver.Server
	stop     chan struct{}
	stopped  chan struct{}
}

// Start the server. If successful then it will not return until Stop() is called.
func (s *Server) Start(config *Configuration) error {
	if s.conf.LogJSON {
		s.conf.Logger.WithField("configuration", s.conf).Debug("Configuration")
	} else {
		bts, _ := json.MarshalIndent(s.conf, "", "   ")
		s.conf.Logger.Debug("Configuration: ", string(bts), "\n")
	}

	// We start either one or two servers, depending on whether a separate client server is enabled, such that:
	// - if any of them returns, the other is also stopped (neither of them is of use without the other)
	// - if any of them returns an unexpected error (ie. other than http.ErrServerClosed), the error is logged and returned
	// - we have a way of stopping all servers from outside (with Stop())
	// - the function returns only after all servers have been stopped
	// - any unexpected error is dealt with here instead of when stopping using Stop().
	// Inspired by https://dave.cheney.net/practical-go/presentations/qcon-china.html#_never_start_a_goroutine_without_when_it_will_stop

	count := 1
	if s.conf.separateClientServer() {
		count = 2
	}
	done := make(chan error, count)
	s.stop = make(chan struct{})
	s.stopped = make(chan struct{}, count)

	if s.conf.separateClientServer() {
		go func() {
			done <- s.startClientServer()
		}()
	}
	go func() {
		done <- s.startRequestorServer()
	}()

	var stopped bool
	var err error
	for i := 0; i < cap(done); i++ {
		if err = <-done; err != nil {
			_ = server.LogError(err)
		}
		if !stopped {
			stopped = true
			close(s.stop)
		}
	}

	return err
}

func (s *Server) startRequestorServer() error {
	tlsConf, _ := s.conf.tlsConfig()
	return s.startServer(s.Handler(), "Server", s.conf.ListenAddress, s.conf.Port, tlsConf)
}

func (s *Server) startClientServer() error {
	tlsConf, _ := s.conf.clientTlsConfig()
	return s.startServer(s.ClientHandler(), "Client server", s.conf.ClientListenAddress, s.conf.ClientPort, tlsConf)
}

func (s *Server) startServer(handler http.Handler, name, addr string, port int, tlsConf *tls.Config) error {
	fulladdr := fmt.Sprintf("%s:%d", addr, port)
	s.conf.Logger.Info(name, " listening at ", fulladdr)

	serv := &http.Server{
		Addr:      fulladdr,
		Handler:   handler,
		TLSConfig: tlsConf,
	}

	go func() {
		<-s.stop
		ctx, cancel := context.WithTimeout(context.Background(), 1*time.Second)
		defer cancel()
		if err := serv.Shutdown(ctx); err != nil {
			_ = server.LogError(err)
		}
		s.stopped <- struct{}{}
	}()

	if tlsConf != nil {
		// Disable HTTP/2 (see package documentation of http): it breaks server side events :(
		serv.TLSNextProto = make(map[string]func(*http.Server, *tls.Conn, http.Handler))
		s.conf.Logger.Info(name, " TLS enabled")
		return filterStopError(serv.ListenAndServeTLS("", ""))
	} else {
		return filterStopError(serv.ListenAndServe())
	}
}

func filterStopError(err error) error {
	if err == http.ErrServerClosed {
		return nil
	}
	return err
}

func (s *Server) Stop() {
	s.irmaserv.Stop()
	s.stop <- struct{}{}
	<-s.stopped
	if s.conf.separateClientServer() {
		<-s.stopped
	}
}

func New(config *Configuration) (*Server, error) {
	irmaserv, err := irmaserver.New(config.Configuration)
	if err != nil {
		return nil, err
	}
	if err := config.initialize(); err != nil {
		return nil, err
	}
	return &Server{
		conf:     config,
		irmaserv: irmaserv,
	}, nil
}

var corsOptions = cors.Options{
	AllowedOrigins: []string{"*"},
	AllowedHeaders: []string{"Accept", "Authorization", "Content-Type", "Cache-Control"},
	AllowedMethods: []string{http.MethodGet, http.MethodPost, http.MethodDelete},
}

func (s *Server) ClientHandler() http.Handler {
	router := chi.NewRouter()
	router.Use(cors.New(corsOptions).Handler)

	router.Mount("/irma/", s.irmaserv.HandlerFunc())
	if s.conf.StaticPath != "" {
		router.Mount(s.conf.StaticPrefix, s.StaticFilesHandler())
	}

	return router
}

// Handler returns a http.Handler that handles all IRMA requestor messages
// and IRMA client messages.
func (s *Server) Handler() http.Handler {
	router := chi.NewRouter()
	router.Use(cors.New(corsOptions).Handler)

	if !s.conf.separateClientServer() {
		// Mount server for irmaclient
		router.Mount("/irma/", s.irmaserv.HandlerFunc())
		if s.conf.StaticPath != "" {
			router.Mount(s.conf.StaticPrefix, s.StaticFilesHandler())
		}
	}

	// Server routes
	router.Post("/session", s.handleCreate)
	router.Delete("/session/{token}", s.handleDelete)
	router.Get("/session/{token}/status", s.handleStatus)
	router.Get("/session/{token}/statusevents", s.handleStatusEvents)
	router.Get("/session/{token}/result", s.handleResult)

	// Routes for getting signed JWTs containing the session result. Only work if configuration has a private key
	router.Get("/session/{token}/result-jwt", s.handleJwtResult)
	router.Get("/session/{token}/getproof", s.handleJwtProofs) // irma_api_server-compatible JWT

	router.Get("/publickey", s.handlePublicKey)

	return router
}

func (s *Server) StaticFilesHandler() http.Handler {
	if len(s.conf.URL) > 6 {
		url := s.conf.URL[:len(s.conf.URL)-6] + s.conf.StaticPrefix
		s.conf.Logger.Infof("Hosting files at %s under %s", s.conf.StaticPath, url)
	} else { // URL not known, don't log it but otherwise continue
		s.conf.Logger.Infof("Hosting files at %s", s.conf.StaticPath)
	}
	// Hook up chi middleware logger with our own logger
	middleware.DefaultLogger = middleware.RequestLogger(&middleware.DefaultLogFormatter{
		Logger:  log.New(s.conf.Logger.WriterLevel(logrus.TraceLevel), "static: ", 0),
		NoColor: true,
	})
	return http.StripPrefix(s.conf.StaticPrefix, middleware.Logger(http.FileServer(http.Dir(s.conf.StaticPath))))
}

func (s *Server) handleCreate(w http.ResponseWriter, r *http.Request) {
	body, err := ioutil.ReadAll(r.Body)
	if err != nil {
		s.conf.Logger.Error("Could not read session request HTTP POST body")
		_ = server.LogError(err)
		server.WriteError(w, server.ErrorInvalidRequest, err.Error())
		return
	}

	// Authenticate request: check if the requestor is known and allowed to submit requests.
	// We do this by feeding the HTTP POST details to all known authenticators, and see if
	// one of them is applicable and able to authenticate the request.
	var (
		rrequest  irma.RequestorRequest
		request   irma.SessionRequest
		requestor string
		rerr      *irma.RemoteError
		applies   bool
	)
	for _, authenticator := range authenticators { // rrequest abbreviates "requestor request"
		applies, rrequest, requestor, rerr = authenticator.Authenticate(r.Header, body)
		if applies || rerr != nil {
			break
		}
	}
	if rerr != nil {
		_ = server.LogError(rerr)
		server.WriteResponse(w, nil, rerr)
		return
	}
	if !applies {
		s.conf.Logger.Warnf("Session request uses unknown authentication method, HTTP headers: %s, HTTP POST body: %s",
			server.ToJson(r.Header), string(body))
		server.WriteError(w, server.ErrorInvalidRequest, "Request could not be authorized")
		return
	}

	// Authorize request: check if the requestor is allowed to verify or issue
	// the requested attributes or credentials
	request = rrequest.SessionRequest()
	if request.Action() == irma.ActionIssuing {
		allowed, reason := s.conf.CanIssue(requestor, request.(*irma.IssuanceRequest).Credentials)
		if !allowed {
			s.conf.Logger.WithFields(logrus.Fields{"requestor": requestor, "id": reason}).
				Warn("Requestor not authorized to issue credential; full request: ", server.ToJson(request))
			server.WriteError(w, server.ErrorUnauthorized, reason)
			return
		}
	}
	condiscon := request.Disclosure().Disclose
	if len(condiscon) > 0 {
		allowed, reason := s.conf.CanVerifyOrSign(requestor, request.Action(), condiscon)
		if !allowed {
			s.conf.Logger.WithFields(logrus.Fields{"requestor": requestor, "id": reason}).
				Warn("Requestor not authorized to verify attribute; full request: ", server.ToJson(request))
			server.WriteError(w, server.ErrorUnauthorized, reason)
			return
		}
	}
	if rrequest.Base().CallbackUrl != "" && s.conf.jwtPrivateKey == nil {
		s.conf.Logger.WithFields(logrus.Fields{"requestor": requestor}).Warn("Requestor provided callbackUrl but no JWT private key is installed")
		server.WriteError(w, server.ErrorUnsupported, "")
		return
	}

	// Everything is authenticated and parsed, we're good to go!
	qr, token, err := s.irmaserv.StartSession(rrequest, s.doResultCallback)
	if err != nil {
		server.WriteError(w, server.ErrorInvalidRequest, err.Error())
		return
	}

	server.WriteJson(w, server.SessionPackage{
		SessionPtr: qr,
		Token:      token,
	})
}

func (s *Server) handleStatus(w http.ResponseWriter, r *http.Request) {
	res := s.irmaserv.GetSessionResult(chi.URLParam(r, "token"))
	if res == nil {
		server.WriteError(w, server.ErrorSessionUnknown, "")
		return
	}
	server.WriteJson(w, res.Status)
}

func (s *Server) handleStatusEvents(w http.ResponseWriter, r *http.Request) {
	token := chi.URLParam(r, "token")
	s.conf.Logger.WithFields(logrus.Fields{"session": token}).Debug("new client subscribed to server sent events")
	if err := s.irmaserv.SubscribeServerSentEvents(w, r, token, true); err != nil {
		server.WriteResponse(w, nil, &irma.RemoteError{
			Status:      server.ErrorUnsupported.Status,
			ErrorName:   string(server.ErrorUnsupported.Type),
			Description: server.ErrorUnsupported.Description,
		})
	}
}

func (s *Server) handleDelete(w http.ResponseWriter, r *http.Request) {
	err := s.irmaserv.CancelSession(chi.URLParam(r, "token"))
	if err != nil {
		server.WriteError(w, server.ErrorSessionUnknown, "")
	}
}

func (s *Server) handleResult(w http.ResponseWriter, r *http.Request) {
	res := s.irmaserv.GetSessionResult(chi.URLParam(r, "token"))
	if res == nil {
		server.WriteError(w, server.ErrorSessionUnknown, "")
		return
	}
	server.WriteJson(w, res)
}

func (s *Server) handleJwtResult(w http.ResponseWriter, r *http.Request) {
	if s.conf.jwtPrivateKey == nil {
		s.conf.Logger.Warn("Session result JWT requested but no JWT private key is configured")
		server.WriteError(w, server.ErrorUnknown, "JWT signing not supported")
		return
	}

	sessiontoken := chi.URLParam(r, "token")
	res := s.irmaserv.GetSessionResult(sessiontoken)
	if res == nil {
		server.WriteError(w, server.ErrorSessionUnknown, "")
		return
	}

	j, err := s.resultJwt(res)
	if err != nil {
		s.conf.Logger.Error("Failed to sign session result JWT")
		_ = server.LogError(err)
		server.WriteError(w, server.ErrorUnknown, err.Error())
		return
	}
	server.WriteString(w, j)
}

func (s *Server) handleJwtProofs(w http.ResponseWriter, r *http.Request) {
	if s.conf.jwtPrivateKey == nil {
		s.conf.Logger.Warn("Session result JWT requested but no JWT private key is configured")
		server.WriteError(w, server.ErrorUnknown, "JWT signing not supported")
		return
	}

	sessiontoken := chi.URLParam(r, "token")
	res := s.irmaserv.GetSessionResult(sessiontoken)
	if res == nil {
		server.WriteError(w, server.ErrorSessionUnknown, "")
		return
	}

	claims := jwt.MapClaims{}

	// Fill standard claims
	switch res.Type {
	case irma.ActionDisclosing:
		claims["sub"] = "disclosure_result"
	case irma.ActionSigning:
<<<<<<< HEAD
		claims["subject"] = "abs_result"
=======
		claims["sub"] = "abs_result"
	default:
		if res == nil {
			server.WriteError(w, server.ErrorInvalidRequest, "")
			return
		}
>>>>>>> 993d43bf
	}
	claims["iat"] = time.Now().Unix()
	if s.conf.JwtIssuer != "" {
		claims["iss"] = s.conf.JwtIssuer
	}
	claims["status"] = res.ProofStatus
	validity := s.irmaserv.GetRequest(sessiontoken).Base().ResultJwtValidity
	if validity != 0 {
		claims["exp"] = time.Now().Unix() + int64(validity)
	}

	// Disclosed credentials and possibly signature
	m := make(map[irma.AttributeTypeIdentifier]string, len(res.Disclosed))
	for _, set := range res.Disclosed {
		for _, attr := range set {
			m[attr.Identifier] = attr.Value[""]
		}
	}
	claims["attributes"] = m
	if res.Signature != nil {
		claims["signature"] = res.Signature
	}

	// Sign the jwt and return it
	token := jwt.NewWithClaims(jwt.SigningMethodRS256, claims)
	resultJwt, err := token.SignedString(s.conf.jwtPrivateKey)
	if err != nil {
		s.conf.Logger.Error("Failed to sign session result JWT")
		_ = server.LogError(err)
		server.WriteError(w, server.ErrorUnknown, err.Error())
		return
	}
	server.WriteString(w, resultJwt)
}

func (s *Server) handlePublicKey(w http.ResponseWriter, r *http.Request) {
	if s.conf.jwtPrivateKey == nil {
		server.WriteError(w, server.ErrorUnsupported, "")
		return
	}

	bts, err := x509.MarshalPKIXPublicKey(&s.conf.jwtPrivateKey.PublicKey)
	if err != nil {
		server.WriteError(w, server.ErrorUnknown, err.Error())
		return
	}
	pubBytes := pem.EncodeToMemory(&pem.Block{
		Type:  "PUBLIC KEY",
		Bytes: bts,
	})
	_, _ = w.Write(pubBytes)
}

func (s *Server) resultJwt(sessionresult *server.SessionResult) (string, error) {
	claims := struct {
		jwt.StandardClaims
		*server.SessionResult
	}{
		StandardClaims: jwt.StandardClaims{
			Issuer:   s.conf.JwtIssuer,
			IssuedAt: time.Now().Unix(),
			Subject:  string(sessionresult.Type) + "_result",
		},
		SessionResult: sessionresult,
	}
	validity := s.irmaserv.GetRequest(sessionresult.Token).Base().ResultJwtValidity
	if validity != 0 {
		claims.ExpiresAt = time.Now().Unix() + int64(validity)
	}

	// Sign the jwt and return it
	token := jwt.NewWithClaims(jwt.SigningMethodRS256, claims)
	return token.SignedString(s.conf.jwtPrivateKey)
}

func (s *Server) doResultCallback(result *server.SessionResult) {
	callbackUrl := s.irmaserv.GetRequest(result.Token).Base().CallbackUrl
	if callbackUrl == "" || s.conf.jwtPrivateKey == nil {
		return
	}
	s.conf.Logger.WithFields(logrus.Fields{"session": result.Token, "callbackUrl": callbackUrl}).Debug("POSTing session result")

	j, err := s.resultJwt(result)
	if err != nil {
		_ = server.LogError(errors.WrapPrefix(err, "Failed to create JWT for result callback", 0))
		return
	}

	var x string // dummy for the server's return value that we don't care about
	if err := irma.NewHTTPTransport(callbackUrl).Post("", &x, j); err != nil {
		// not our problem, log it and go on
		s.conf.Logger.Warn(errors.WrapPrefix(err, "Failed to POST session result to callback URL", 0))
	}
}<|MERGE_RESOLUTION|>--- conflicted
+++ resolved
@@ -377,16 +377,10 @@
 	case irma.ActionDisclosing:
 		claims["sub"] = "disclosure_result"
 	case irma.ActionSigning:
-<<<<<<< HEAD
-		claims["subject"] = "abs_result"
-=======
 		claims["sub"] = "abs_result"
 	default:
-		if res == nil {
-			server.WriteError(w, server.ErrorInvalidRequest, "")
-			return
-		}
->>>>>>> 993d43bf
+		server.WriteError(w, server.ErrorInvalidRequest, "")
+		return
 	}
 	claims["iat"] = time.Now().Unix()
 	if s.conf.JwtIssuer != "" {
