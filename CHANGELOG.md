# Changelog
All notable changes to this project will be documented in this file.

The format is based on [Keep a Changelog](https://keepachangelog.com/en/1.0.0/),
and this project adheres to [Semantic Versioning](https://semver.org/spec/v2.0.0.html).

## Unreleased

### Added
- E-mail address revalidation, addressing issues where user's e-mail addresses can be (temporary) invalid
- Support for revocation db type `sqlserver` (Microsoft SQL Server)

### Changed
- Use separate application user in Dockerfile for entrypoint
- Rename RevocationStorage's UpdateLatest function to LatestUpdates. This name better fits its behaviour. The functionality stays the same.
- Validate revocation witness before revocation update is applied
- RevocationStorage's EnableRevocation function does not return an error anymore if it has been enabled already
- Custom WrapErrorPrefix function that respects the error's type
- Log info message of irma.SessionError errors

As part of e-mail address revalidation:
- `VerifyMXRecord` incorporates a check to see if there is an active network connection
- MyIrma server: `/user` returns an additional field `revalidate_in_progress` in the JSON response body, indicating whether the e-mail address is being revalidated or not 
- MyIrma server: `/user/delete` and `/email/remove` return a 500 status code and `REVALIDATE_EMAIL` error type if one or more e-mail addresses of the user are invalid

**Note:** Enabling e-mail address revalidation requires a change in the database schema. In order to do this please add the `revalidate_on` column of type `bigint` to the `irma.emails` table. See the [schema](https://github.com/privacybydesign/irmago/tree/master/server/keyshare/schema.sql#L50) file. Otherwise e-mail address revalidation is disabled and there will not be a breaking change.

### Fixed
- Race conditions in database logic of revocation storage
- `irma scheme verify` not detecting missing files in index 
- Scheme verification/signing does not reject credentials with invalid revocation settings
- Write transactions within memory implementation of revocation storage may lead to unintended changes

### Removed
- Superfluous openssl package in Dockerfile

<<<<<<< HEAD
### Internal
- Use Postgres 15 for unit and component tests
=======
### Security
- Let IRMA servers by default reject IRMA/Yivi apps that don't support pairing codes (IRMA protocol version <= 2.7)

**Note:** This is an important security update for issuers to make sure that pairing codes cannot be circumvented.
IRMA apps that don't support pairing codes should not be in circulation anymore, so this change won't affect users.
Yivi apps have always supported pairing codes.

### Internal
- Linter switch from golint to staticcheck
>>>>>>> c37389dd

## [0.12.6] - 2023-05-31
### Fixed
- Legacy endpoints of keyshare server return 403 status codes when database is down

## [0.12.5] - 2023-05-25

### Changed
- Print warning in logs if log verbosity is set to trace

### Fixed
- LogoPath is incorrect after a requestor scheme update
- Parallel sessions may fail when one of the sessions requires pairing

## [0.12.4] - 2023-05-16

### Fixed
- Revocation related log messages occur twice or have wrong severity in irmaclient

## [0.12.3] - 2023-05-12

### Changed
- Move checks for missing schemes from scheme parsing to storage parsing
- Ignore directories in irma_configuration directory that don't contain a scheme

### Fixed
- Stability issues in transport logic
- Server and client timeouts are out-of-sync
- Keyshare server returns 403 status codes when database is down
- Handling invalid email or login tokens gives different status codes in different contexts
- CopyDirectory function may fail when relative paths are used

### Security
- Improve randomness of session tokens and pairing codes

### Internal
- Change contact e-mail address in README to Yivi
- Phase out deprecated io/ioutil library

## [0.12.2] - 2023-03-22

### Fixed
- Keyshare token cached by irmaclient becomes invalid when PIN is changed

## [0.12.1] - 2023-02-28

### Fixed
- Disable CGO bindings for release artifacts to natively support Alpine

## [0.12.0] - 2023-02-28

### Added
- Separate timeout constraints for the amount of time a client has to complete a session (`MaxSessionLifetime`) and a requestor has to retrieve the session result from the server (`SessionResultLifetime`)
- In `keyshareserver`, `EmailTokenValidity` allows configuring how long an e-mail address validation token is valid

### Changed
 - The maximum time a client has to complete a session is increased in `MaxSessionLifetime` to 15 minutes by default
 - `myirmaserver` returns a more appropriate `403 Invalid token` error response during e-mail address verification at `/verify` when the provided token is expired and therefore not found in the database.

### Security
 - Update dependency `golang.org/x/net` to v0.7.0, addressing [CVE-2022-27664](https://nvd.nist.gov/vuln/detail/CVE-2022-27664)
 - Update dependency `golang.org/x/text/language` to v0.7.0, addressing [CVE-2022-32149](https://nvd.nist.gov/vuln/detail/CVE-2022-32149)

## [0.11.2] - 2023-02-13

### Fixed
 - ParseFolder cannot handle legacy oldscheme and tempscheme directories

## [0.11.1] - 2023-01-19

### Added
 - Missing support for keyshare server endpoint versioning

### Removed
 - Superfluous endpoint versioning in HTTP response headers of keyshare server

### Fixed
 - Race condition in revocation gocron instance due to jobs that start too soon
 - Deal with leftover temp dirs in scheme folder if updating is aborted
 - Scheme index updates within UpdateSchemes should be written to disk atomically
 - InstallScheme does not undo its changes when an error occurs
 - Test: race condition in StartBadHttpServer handler

## [0.11.0] - 2022-11-10

### Added
- Storage encryption functionality in `irmaclient`
- Challenge response user authentication using ECDSA key pair between `irma keyshare server` and `irmaclient`
- Support for multiple keyshare servers in `irmaclient` to improve testability
- Extra configuration options for postgres database connections in `irma keyshare server` and `irma keyshare myirmaserver`
- Rate limiting on sending emails to the same email address in a short time period by `irma keyshare server` and `irma keyshare myirmaserver`
- Middleware to catch panics in HTTP handlers and return a 500 error instead
- Performance test scripts for `irma keyshare server`
- MyIRMA webclient service in docker-compose.yml to improve development setup
- CI status check for i386 architecture
- CodeQL static code analysis
- Contact details for support, discussion and responsible disclosure
- VSCode launch configuration

### Changed
- BREAKING: `irmaclient` requires minimum `irma keyshare server` version 0.11.0 (due to challenge response user authentication).
  `irma keyshare server` does support older `irmaclient` versions.
- Updated dependencies
- Phased out unmaintained jasonlvhit/gocron library and migrated to go-co-op/gocron
- Made gocron usage more consistent
- Phased out legacy `irmaclient` log entry formats
- Consistently specify charset in HTTP responses when the content type is `application/json`
- Applied the code convention changes of golang 1.19
- Always use the latest version of golang in GitHub status checks
- Improved input validation of email addresses
- Improved testability of revoked credentials
- Use new URL of timestamp server (atumd) in unit tests

### Fixed
- Broken retrieval of user from postgres database by `irma keyshare server`
- Also remove legacy file storage when calling `RemoveStorage` in `irmaclient`
- `irma keyshare myirmaserver` requests login and email attribute options as conjunction instead of as disjunction
- Chained sessions did not work due to bug in `irma keyshare server`
- Attributes from multiple issuer schemes could not be mixed in chained sessions
- Panics occurred during error handling in `irmaclient`
- Avoid gocron panics in revocation code during `irmaclient` startup
- Do not abort `irma keyshare tasks` run while looping over expired accounts and finding an invalid email address (quick fix)
- Use subject value instead of file path value as email subject in account removed email of `irma keyshare myirmaserver`
- Requestor JWT authentication did not work at revocation endpoint of `irma server`
- Concurrency issues in `irmaclient.Client.credential()` and `irma.Configuration.parseKeysFolder()`

### Security
- Prevent that a user can detect whether a certain email address is registered at `irma keyshare server` and `irma keyshare myirmaserver` (vulnerable versions have never been live in production)


## [0.10.0] - 2022-03-09

### Added
- `irma session` now supports [static sessions](https://irma.app/docs/irma-server/#static-irma-qrs) and can start sessions from a [session package](https://irma.app/docs/api-irma-server/#post-session)
- (Requestor) schemes and their contents can now [specify their languages](https://github.com/privacybydesign/irmago/pull/194/), which `irma scheme verify` takes into account
- Add Apple Silicon builds in releases

### Fixed
- Mutex deadlock that could freeze the server when using chained sessions
- Bug that would prevent warnings on 4xx and 5xx responses from showing when not in verbose/debug mode


## [0.9.0] - 2021-12-17

### Added

* Support for [stateless IRMA server using Redis](https://irma.app/docs/stateless)
* Added Dockerfile and docker-compose files for running `irma`, the unit tests, and/or the services required by the unit tests

### Changes

* Improve error messages of IRMA server in case of invalid session requests

### Fixed

* Fix panic when an issuance request contains a credential ID consisting of less than three parts
* Ensure session handler callback function, when specified, is also called when session expires
* Several small bugs in MyIRMA backend server


## [0.8.0] - 2021-07-27
This release contains several large new features. In particular, the shoulder surf prevention feature brings a number of breaking changes in the API, mainly within the `irmaserver` package.

### Added

* Support for [chained IRMA sessions](https://irma.app/docs/next/chained-sessions)
* A Go rewrite of the [keyshare server](https://irma.app/docs/overview/#irma-pin-codes-using-the-keyshare-server) (see the new `irma keyshare` commands), succeeding the [now deprecated `irma_keyshare_server`](https://github.com/credentials/irma_keyshare_server)
* Added a function `SessionStatus` in the `irmaserver` package returning a channel with status updates of an IRMA session
* Added `--api-prefix` parameter to the IRMA server for prefixing its API endpoints with a string
* Added `--max-session-lifetime` parameter to the IRMA server for setting the session expiry (default 5 minutes)
* Shoulder surfing prevention: support for device pairing to prevent shoulder surfing (i.e. make it impossible for someone in close physical proximity to a user to scan the QR code that was meant for the user)
  * Introduced new endpoints used by the [frontend](https://github.com/privacybydesign/irma-frontend-packages) to manage device pairing
  * The API of the `irmaserver` package has two new functions `SetFrontendOptions` and `PairingCompleted`
  * A new server status `"PAIRING"` is introduced

### Changes

* During scheme parsing, folders found in the scheme folder not present in the assets (when configured) are removed
* Shoulder surfing prevention:
  * The `server.SessionPackage` struct now contains a new struct `FrontendRequest` of type `*irma.FrontendSessionRequest`, containing the following:
    * A boolean `PairingRecommended` (named `pairingHint` when being marshalled to JSON) that is set to true when pairing is recommended for that session, as indication to the frontend
    * An `Authorization` token used by the frontend to set pairing options
    * Fields called `MinProtocolVersion` and `MaxProtocolVersion` indicating the frontend protocol version range supported by the IRMA server.
  * The return values of the `StartSession` function from the API of the `irmaserver` package have changed as follows:
    * The type of the second return parameter, the requestor token, has changed from `string` to `irma.RequestorToken`
    * A new return parameter (type `*irma.FrontendSessionRequest`) has been added containing the frontend pairing settings (corresponding to the `FrontendRequest` field in the `server.SessionPackage` mentioned above)
  * The `token` parameter, as used by most functions in the API of the `irmaserver` package, now has the type `irma.RequestorToken`
  * The `server.Status` type has been moved to `irma.ServerStatus`; the related constants are also moved, e.g. from `server.StatusInitialized` to `irma.ServerStatusInitialized`

### Fixed
* Bug causing IRMA server startup to fail when revocation is enabled
* Bug causing sessions to fail when revocation is enabled and the issuer has multiple revocation-enabled keys
* Incorrectly cased SQL column name used in revocation data lookup
* Bug causing issuance time in revocation records being floored to credential validity epoch boundaries
* Fixed bug when loading private key of issuer if another issuer with a similar name exists

## [0.7.0] - 2021-03-17
### Fixed
* Bug causing scheme updating to fail if OS temp dir is on other file system than the schemes
* Prevent session result JWTs from being expired immediately if no expiry is specified is set in the session request; instead in that case they expire after two minutes
* When POSTing session result to the `callbackUrl` specified in session request, set `Content-Type` to `application/json` for JSON messages
* Fixed panic during scheme downloading on Windows
* Correctly decode randomblind attributes when verifying disclosures/signatures

### Added
* Add request URL to log entry when IRMA server encounters an error (404 or otherwise) during HTTP request handling
* Add flag `--allow-unsigned-callbacks` to IRMA server to allow `callbackUrl` in session requests when no JWT private key is installed
* Add flag `--augment-client-return-url` to IRMA server to enable augmenting client return URL with server session token as query parameter (needs to be additionally enabled in session requests)
* Add new `irma issuer keyprove` and `irma issuer keyverify` commands to generate and verify zero-knowledge proofs of correct generation of issuer private/public keypairs

### Changed
* Clarify warning and suppress stacktrace in IRMA server log entry in case `/statusevents` is hit while SSE is disabled
* Force Unix (LF) line endings in schemes during scheme signing for consistency
* Moved revocation commands from `irma issuer revocation` to just `irma issuer`

## [0.6.1] - 2020-12-15
### Changed
* Change endpoint to which [IRMA server admin email address](https://irma.app/docs/email/) is sent and include IRMA server version number

### Fixed
* Bug that could cause schemes on disk to enter an inconsistent state, causing IRMA server to refuse to startup
* Nil deref during IRMA server startup in case local IP address failed to be determined
* Bug causing requestor scheme updating to fail

## [0.6.0] - 2020-10-20
### Added
* Support for "randomblind" attributes (if enabled in the scheme), for e.g. election use cases: attributes containing large random numbers issued in such a way that 1) the issuer does not learn their value while still providing a valid signature over the credential containing the attributes, and 2) the attribute value will be unequal to all previously issued randomblind attributes with overwhelming probability. Once issued, these attributes can be disclosed normally (i.e., only the issuance protocol is different for these attributes).
* Initial support (currently limited to issuing sessions) in `irmaclient` for "pretty verifier names": human-readable and translatable requestor names to show in the IRMA app during a session to identify the requestor, instead of just a hostname, defined in a new scheme type called "requestor schemes" (e.g. https://github.com/privacybydesign/pbdf-requestors)

### Changed
* Renamed and refactored several (mostly internal) functions dealing with installing, parsing and updating schemes, to support both scheme types (normal schemes as well as requestor schemes)
* `irmaclient` now includes suggestions for non-singletons in the disclosure candidates during sessions, like it does for singletons not in the user's wallet

### Fixed
* Bug that would cause the IRMA server to log required values of attributes to be disclosed, when logging the session request
* Bug in `irmaclient` leading to the wrong error message in case of bad internet connection

## [0.5.1] - 2020-09-17
### Changed
* Switched to forks of `cobra`, `viper`, and `pflag` so that depending packages don't require `replace` directives in their go.mod

## [0.5.0] - 2020-09-03
### Fixed
* Bug in scheme update mechanism leading to `UNKNOWN_PUBLIC_KEY` errors when new public keys have been added to the scheme
* Several bugfixes in `irmaclient`

## [0.5.0-rc.5] - 2020-08-11
### Added
* Support disabling scheme auto-updating in `irma session`
* Support revocation in `irma session` and `irma request`

### Fixed
* Fixed bug in server configuration defaults when enabling production mode through config file
* Fixed bug that would kill server-sent events (SSE) connections after several seconds
* Fixed invalidation of local copy of index if local scheme is newer than the remote one
* Ignore absence of FAQ fields and category in credentialtypes during `irma scheme verify`

### Security
* Abort issuance or disclosure in server and client in case of expired public keys

## [0.5.0-rc.4] - 2020-06-18
### Added
* Support for parallel sessions (e.g. issuance of missing credentials during a disclosure session) to `irmaclient`

### Fixed
* Several minor bugs in `irmaclient`

### Security
* The IRMA server now keeps issuer private keys in memory as short as possible


## [0.5.0-rc.3] - 2020-05-14
### Added
* Various additions to `irmaclient` for the [new IRMA app](https://github.com/privacybydesign/irmamobile), among others:
  * Several new fields in `irma.CredentialType` for specifying e.g. help messages and card colors
  * Added developer mode enabling non-HTTPS connections to IRMA servers for local testing (see below)

### Fixed
* Problems with `--privkeys` option to IRMA server

### Security
* `irma` command, IRMA server and `irmaclient` will now enforce HTTPS for outgoing connections whenever possible
* Update supported TLS ciphers and curves for IRMA server
* Fixed potential bug allowing MitM attacker to arbitrarily change installed schemes
* Fixed potential DoS attack in IRMA server endpoints (sending it large amounts of data or keeping connections open indefinitely)


## [0.5.0-rc.2] - 2020-04-21

### Added
* Revocation of previously issued credentials (see [documentation](https://irma.app/docs/revocation/))
* Support HTTP/2 in IRMA server and app
* Option `--skip-permission-keys-check` to IRMA server disabling checking that all required private keys are present in the server configuration

### Changed
* Use go modules instead of `dep` for tracking and locking dependencies

### Fixed
* `irmaserver` HTTP handler returns 404 an 405 as JSON error messages as expected
* Consistently use a docopt/git/aptitude like format for usage sections in help of `irma` subcommands
* Incorrect default value of `--url` flag to `irma session` subcommand
* IRMA server no longer allows nonsensical wildcard usage in [requestor permissions](https://irma.app/docs/irma-server/#permissions)

### Security
* `irma issuer keygen` now has default keylength 2048
* Added various sanity checks to files and file paths
* Fixed potential scheme downgrade attack when installing/updating schemes in MitM scenarios


## [0.5.0-rc.1] - 2020-03-03
### Added
- Include `clientReturnURL` in session request

### Changed
- All (translated) names of issuers and credential types of demo schemes (i.e. `irma-demo`) must now start with `Demo `
- `irmaclient` now uses bbolt for storage
- When the `irmaclient` receives a credential identical to another older one, the older one is overwritten
- Scheme signing and verification now supports symlinks

### Fixed
- Unclear error message when the request's `Content-Type` HTTP header is not properly set
- Unclear error message when non-optional attributes are missing in issuance request
- Scheme verification now ignores deprecated issuers and keys and ignores missing IssueURL tags in credential types
- `irma server` no longer crashes at startup if no network interfaces are available
- Various bugs in `irma server` configuration


## [0.4.1] - 2019-10-15
### Changed
- Renamed `irma session` flag `--authmethod` to `--auth-method` for consistency with server `Configuration` struct

### Fixed
- Fix bug that would prevent downloading of demo private keys of demo schemes on server startup and scheme updating
- `irma server` now respects the `disable_schemes_update` option like the `irmaserver` library (#63)
- Other small fixes


## [0.4.0] - 2019-10-09
### Added
- New irma server feature: static (e.g. printable) QRs that start preconfigured sessions, see [documentation](https://irma.app/docs/irma-server/#static-irma-qrs)
- irma server now returns attribute issuance time to the requestor after the session has finished

### Fixed
- Hopefully fix “unknown or expired session” errors that would sometimes occur in the IRMA app in bad network conditions
- Combined issuance-disclosure requests with two schemes one of which has a keyshare server now work as expected
- Various other bugfixes

[0.12.6]: https://github.com/privacybydesign/irmago/compare/v0.12.5...v0.12.6
[0.12.5]: https://github.com/privacybydesign/irmago/compare/v0.12.4...v0.12.5
[0.12.4]: https://github.com/privacybydesign/irmago/compare/v0.12.3...v0.12.4
[0.12.3]: https://github.com/privacybydesign/irmago/compare/v0.12.2...v0.12.3
[0.12.2]: https://github.com/privacybydesign/irmago/compare/v0.12.1...v0.12.2
[0.12.1]: https://github.com/privacybydesign/irmago/compare/v0.12.0...v0.12.1
[0.12.0]: https://github.com/privacybydesign/irmago/compare/v0.11.2...v0.12.0
[0.11.2]: https://github.com/privacybydesign/irmago/compare/v0.11.1...v0.11.2
[0.11.1]: https://github.com/privacybydesign/irmago/compare/v0.11.0...v0.11.1
[0.11.0]: https://github.com/privacybydesign/irmago/compare/v0.10.0...v0.11.0
[0.10.0]: https://github.com/privacybydesign/irmago/compare/v0.9.0...v0.10.0
[0.9.0]: https://github.com/privacybydesign/irmago/compare/v0.8.0...v0.9.0
[0.8.0]: https://github.com/privacybydesign/irmago/compare/v0.7.0...v0.8.0
[0.7.0]: https://github.com/privacybydesign/irmago/compare/v0.6.1...v0.7.0
[0.6.1]: https://github.com/privacybydesign/irmago/compare/v0.6.0...v0.6.1
[0.6.0]: https://github.com/privacybydesign/irmago/compare/v0.5.1...v0.6.0
[0.5.1]: https://github.com/privacybydesign/irmago/compare/v0.5.0...v0.5.1
[0.5.0]: https://github.com/privacybydesign/irmago/compare/v0.5.0-rc.5...v0.5.0
[0.5.0-rc.5]: https://github.com/privacybydesign/irmago/compare/v0.5.0-rc.4...v0.5.0-rc.5
[0.5.0-rc.4]: https://github.com/privacybydesign/irmago/compare/v0.5.0-rc.3...v0.5.0-rc.4
[0.5.0-rc.3]: https://github.com/privacybydesign/irmago/compare/v0.5.0-rc.2...v0.5.0-rc.3
[0.5.0-rc.2]: https://github.com/privacybydesign/irmago/compare/v0.5.0-rc.1...v0.5.0-rc.2
[0.5.0-rc.1]: https://github.com/privacybydesign/irmago/compare/v0.4.1...v0.5.0-rc.1
[0.4.1]: https://github.com/privacybydesign/irmago/compare/v0.4.0...v0.4.1
[0.4.0]: https://github.com/privacybydesign/irmago/tree/v0.4.0<|MERGE_RESOLUTION|>--- conflicted
+++ resolved
@@ -34,10 +34,6 @@
 ### Removed
 - Superfluous openssl package in Dockerfile
 
-<<<<<<< HEAD
-### Internal
-- Use Postgres 15 for unit and component tests
-=======
 ### Security
 - Let IRMA servers by default reject IRMA/Yivi apps that don't support pairing codes (IRMA protocol version <= 2.7)
 
@@ -47,7 +43,7 @@
 
 ### Internal
 - Linter switch from golint to staticcheck
->>>>>>> c37389dd
+- Use Postgres 15 for unit and component tests
 
 ## [0.12.6] - 2023-05-31
 ### Fixed
